// SPDX-License-Identifier: BUSL-1.1
pragma solidity 0.8.26;

import {INode, ComponentAllocation, Request} from "src/interfaces/INode.sol";
import {IQuoter} from "src/interfaces/IQuoter.sol";
import {INodeRegistry} from "src/interfaces/INodeRegistry.sol";

import {ErrorsLib} from "src/libraries/ErrorsLib.sol";
import {EventsLib} from "src/libraries/EventsLib.sol";
import {MathLib} from "src/libraries/MathLib.sol";

import {Address} from "@openzeppelin/contracts/utils/Address.sol";
import {Ownable} from "@openzeppelin/contracts/access/Ownable.sol";
import {ERC20} from "@openzeppelin/contracts/token/ERC20/ERC20.sol";
import {SafeERC20} from "@openzeppelin/contracts/token/ERC20/utils/SafeERC20.sol";
import {IERC20Metadata, IERC20} from "@openzeppelin/contracts/token/ERC20/extensions/IERC20Metadata.sol";
import {ReentrancyGuard} from "@openzeppelin/contracts/utils/ReentrancyGuard.sol";
import {Arrays} from "@openzeppelin/contracts/utils/Arrays.sol";
import {IERC7540Redeem, IERC7540Operator} from "src/interfaces/IERC7540.sol";
import {IERC7575, IERC165} from "src/interfaces/IERC7575.sol";

contract Node is INode, ERC20, Ownable, ReentrancyGuard {
    using Address for address;
    using SafeERC20 for IERC20;
    using MathLib for uint256;

    /* IMMUTABLES & CONSTANTS */
    address public immutable asset;
    address public immutable share;
    address public immutable registry;
    uint8 internal immutable _decimals;
    uint256 internal constant WAD = 1e18;
    uint256 internal constant REQUEST_ID = 0;
    uint256 internal constant SECONDS_PER_YEAR = 365 days;

    /* COMPONENTS */
    address[] internal components;
    address[] internal liquidationsQueue;
    mapping(address => ComponentAllocation) internal componentAllocations;
    ComponentAllocation internal reserveAllocation;

    /* PROTOCOL ADDRESSES */
    IQuoter public quoter;
    address public escrow;
    mapping(address => bool) public isRebalancer;
    mapping(address => bool) public isRouter;
    mapping(address => mapping(address => bool)) public isOperator;

    /* REBALANCE COOLDOWN */
    uint64 public rebalanceCooldown = 23 hours;
    uint64 public rebalanceWindow = 1 hours;
    uint64 public lastRebalance;

    /* FEES & ACCOUNTING */
    uint64 public annualManagementFee;
    uint64 public lastPayment;
    uint256 public maxDepositSize;
    uint256 public sharesExiting;
    uint256 public cacheTotalAssets;
    address public nodeOwnerFeeAddress;
    mapping(address => Request) public requests;

    /* SWING PRICING */
    uint64 public maxSwingFactor;
    bool public swingPricingEnabled;
    bool public isInitialized;

    /* CONSTRUCTOR */
    constructor(
        address registry_,
        string memory name,
        string memory symbol,
        address asset_,
        address owner,
        address[] memory routers,
        address[] memory components_,
        ComponentAllocation[] memory componentAllocations_,
        ComponentAllocation memory reserveAllocation_
    ) ERC20(name, symbol) Ownable(owner) {
        if (registry_ == address(0) || asset_ == address(0)) revert ErrorsLib.ZeroAddress();
        if (components_.length != componentAllocations_.length) revert ErrorsLib.LengthMismatch();

        registry = registry_;
        asset = asset_;
        share = address(this);
        _decimals = IERC20Metadata(asset_).decimals();
        _setReserveAllocation(reserveAllocation_);
        _setRouters(routers);
        _setInitialComponents(components_, componentAllocations_);
    }

    /*//////////////////////////////////////////////////////////////
                            MODIFIERS
    //////////////////////////////////////////////////////////////*/

    /// @notice Reverts if the sender is not a router
    modifier onlyRouter() {
        if (!isRouter[msg.sender]) revert ErrorsLib.InvalidSender();
        _;
    }

    /// @notice Reverts if the sender is not a rebalancer
    modifier onlyRebalancer() {
        if (!isRebalancer[msg.sender]) revert ErrorsLib.InvalidSender();
        _;
    }

    /// @notice Reverts if the sender is not the owner or a rebalancer
    modifier onlyOwnerOrRebalancer() {
        if (msg.sender != owner() && !isRebalancer[msg.sender]) revert ErrorsLib.InvalidSender();
        _;
    }

    /// @notice Reverts if the current block timestamp is outside the rebalance window
    modifier onlyWhenRebalancing() {
        if (block.timestamp >= lastRebalance + rebalanceWindow) revert ErrorsLib.RebalanceWindowClosed();
        _;
    }

    /// @notice Reverts if the current block timestamp is within the rebalance window
    modifier onlyWhenNotRebalancing() {
        if (block.timestamp < lastRebalance + rebalanceWindow) {
            revert ErrorsLib.RebalanceWindowOpen();
        }
        _;
    }

    /*//////////////////////////////////////////////////////////////
                            OWNER FUNCTIONS
    //////////////////////////////////////////////////////////////*/

    /// @inheritdoc INode
    function initialize(address escrow_) external onlyOwner {
        if (isInitialized) revert ErrorsLib.AlreadyInitialized();
        if (escrow_ == address(0)) revert ErrorsLib.ZeroAddress();

        escrow = escrow_;
        swingPricingEnabled = false;
        isInitialized = true;
        lastRebalance = uint64(block.timestamp - rebalanceWindow);
        lastPayment = uint64(block.timestamp);
        maxDepositSize = 10_000_000 * 10 ** decimals();

        emit EventsLib.Initialize(escrow_, address(this));
    }

    /// @inheritdoc INode
    function addComponent(address component, ComponentAllocation memory allocation)
        external
        onlyOwner
        onlyWhenNotRebalancing
    {
        if (component == address(0)) revert ErrorsLib.ZeroAddress();
        if (_isComponent(component)) revert ErrorsLib.AlreadySet();

        components.push(component);
        componentAllocations[component] = allocation;

        emit EventsLib.ComponentAdded(component, allocation);
    }

    /// @inheritdoc INode
    function removeComponent(address component) external onlyOwner onlyWhenNotRebalancing {
        if (!_isComponent(component)) revert ErrorsLib.NotSet();
        if (IERC20(component).balanceOf(address(this)) > 0) revert ErrorsLib.NonZeroBalance();

        uint256 length = components.length;
        for (uint256 i = 0; i < length; i++) {
            if (components[i] == component) {
                if (i != length - 1) {
                    components[i] = components[length - 1];
                }
                components.pop();
                delete componentAllocations[component];
                emit EventsLib.ComponentRemoved(component);
                return;
            }
        }
    }

    /// @inheritdoc INode
    function updateComponentAllocation(address component, ComponentAllocation memory allocation)
        external
        onlyOwner
        onlyWhenNotRebalancing
    {
        if (!_isComponent(component)) revert ErrorsLib.NotSet();
        componentAllocations[component] = allocation;
        emit EventsLib.ComponentAllocationUpdated(component, allocation);
    }

    /// @inheritdoc INode
    function updateReserveAllocation(ComponentAllocation memory allocation) external onlyOwner onlyWhenNotRebalancing {
        reserveAllocation = allocation;
        emit EventsLib.ReserveAllocationUpdated(allocation);
    }

    /// @inheritdoc INode
    function addRouter(address newRouter) external onlyOwner {
        if (isRouter[newRouter]) revert ErrorsLib.AlreadySet();
        if (newRouter == address(0)) revert ErrorsLib.ZeroAddress();
        if (!INodeRegistry(registry).isRouter(newRouter)) revert ErrorsLib.NotWhitelisted();
        isRouter[newRouter] = true;
        emit EventsLib.RouterAdded(newRouter);
    }

    /// @inheritdoc INode
    function removeRouter(address oldRouter) external onlyOwner {
        if (!isRouter[oldRouter]) revert ErrorsLib.NotSet();
        isRouter[oldRouter] = false;
        emit EventsLib.RouterRemoved(oldRouter);
    }

    /// @inheritdoc INode
    function addRebalancer(address newRebalancer) external onlyOwner {
        if (isRebalancer[newRebalancer]) revert ErrorsLib.AlreadySet();
        if (newRebalancer == address(0)) revert ErrorsLib.ZeroAddress();
        if (!INodeRegistry(registry).isRebalancer(newRebalancer)) revert ErrorsLib.NotWhitelisted();
        isRebalancer[newRebalancer] = true;
        emit EventsLib.RebalancerAdded(newRebalancer);
    }

    /// @inheritdoc INode
    function removeRebalancer(address oldRebalancer) external onlyOwner {
        if (!isRebalancer[oldRebalancer]) revert ErrorsLib.NotSet();
        isRebalancer[oldRebalancer] = false;
        emit EventsLib.RebalancerRemoved(oldRebalancer);
    }

    /// @inheritdoc INode
<<<<<<< HEAD
    function setEscrow(address newEscrow) external onlyOwner {
        if (newEscrow == escrow) revert ErrorsLib.AlreadySet();
        if (newEscrow == address(0)) revert ErrorsLib.ZeroAddress();
        escrow = newEscrow;
        emit EventsLib.EscrowSet(newEscrow);
    }

    /// @inheritdoc INode
=======
>>>>>>> ae7c9943
    function setQuoter(address newQuoter) external onlyOwner {
        if (newQuoter == address(quoter)) revert ErrorsLib.AlreadySet();
        if (newQuoter == address(0)) revert ErrorsLib.ZeroAddress();
        if (!INodeRegistry(registry).isQuoter(newQuoter)) revert ErrorsLib.NotWhitelisted();
        quoter = IQuoter(newQuoter);
        emit EventsLib.QuoterSet(newQuoter);
    }

    /// @inheritdoc INode
    function setLiquidationQueue(address[] calldata newQueue) external onlyOwner {
        _validateNoDuplicateComponents(newQueue);

        for (uint256 i = 0; i < newQueue.length; i++) {
            address component = newQueue[i];
            if (component == address(0)) revert ErrorsLib.ZeroAddress();
            if (!_isComponent(component)) revert ErrorsLib.InvalidComponent();
        }
        liquidationsQueue = newQueue;
        emit EventsLib.LiquidationQueueUpdated(newQueue);
    }

    /// @inheritdoc INode
    function setRebalanceCooldown(uint64 newRebalanceCooldown) external onlyOwner {
        rebalanceCooldown = newRebalanceCooldown;
        emit EventsLib.CooldownDurationUpdated(newRebalanceCooldown);
    }

    /// @inheritdoc INode
    function setRebalanceWindow(uint64 newRebalanceWindow) external onlyOwner {
        rebalanceWindow = newRebalanceWindow;
        emit EventsLib.RebalanceWindowUpdated(newRebalanceWindow);
    }

    /// @inheritdoc INode
    function enableSwingPricing(bool status_, uint64 maxSwingFactor_) public onlyOwner {
        if (maxSwingFactor_ > INodeRegistry(registry).protocolMaxSwingFactor()) revert ErrorsLib.InvalidSwingFactor();
        swingPricingEnabled = status_;
        maxSwingFactor = maxSwingFactor_;
        emit EventsLib.SwingPricingStatusUpdated(status_, maxSwingFactor_);
    }

    /// @inheritdoc INode
    function setNodeOwnerFeeAddress(address newNodeOwnerFeeAddress) external onlyOwner {
        if (newNodeOwnerFeeAddress == address(0)) revert ErrorsLib.ZeroAddress();
        if (newNodeOwnerFeeAddress == nodeOwnerFeeAddress) revert ErrorsLib.AlreadySet();
        nodeOwnerFeeAddress = newNodeOwnerFeeAddress;
        emit EventsLib.NodeOwnerFeeAddressSet(newNodeOwnerFeeAddress);
    }

    /// @inheritdoc INode
    function setAnnualManagementFee(uint64 newAnnualManagementFee) external onlyOwner {
        if (newAnnualManagementFee >= WAD) revert ErrorsLib.InvalidFee();
        annualManagementFee = newAnnualManagementFee;
        emit EventsLib.AnnualManagementFeeSet(newAnnualManagementFee);
    }

    /// @inheritdoc INode
    function setMaxDepositSize(uint256 newMaxDepositSize) external onlyOwner {
        if (newMaxDepositSize > 1e36) revert ErrorsLib.ExceedsMaxDepositLimit();
        maxDepositSize = newMaxDepositSize;
        emit EventsLib.MaxDepositSizeSet(newMaxDepositSize);
    }

    function rescueTokens(address token, address recipient, uint256 amount) external onlyOwner {
        if (token == asset) revert ErrorsLib.InvalidToken();
        if (componentAllocations[token].isComponent) revert ErrorsLib.InvalidToken();
        IERC20(token).safeTransfer(recipient, amount);
        emit EventsLib.RescueTokens(token, recipient, amount);
    }

    /*//////////////////////////////////////////////////////////////
                    REBALANCER & ROUTER FUNCTIONS
    //////////////////////////////////////////////////////////////*/

    /// @inheritdoc INode
    function startRebalance() external onlyRebalancer {
        if (!_validateComponentRatios()) {
            revert ErrorsLib.InvalidComponentRatios();
        }
        if (block.timestamp < lastRebalance + rebalanceWindow + rebalanceCooldown) revert ErrorsLib.CooldownActive();
        lastRebalance = uint64(block.timestamp);
        _updateTotalAssets();

        emit EventsLib.RebalanceStarted(block.timestamp, rebalanceWindow);
    }

    /// @inheritdoc INode
    function execute(address target, bytes calldata data)
        external
        onlyRouter
        onlyWhenRebalancing
        returns (bytes memory)
    {
        if (target == address(0)) revert ErrorsLib.ZeroAddress();
        bytes memory result = target.functionCall(data);
        emit EventsLib.Execute(target, data, result);
        return result;
    }

    /// @inheritdoc INode
    function payManagementFees() public onlyOwnerOrRebalancer onlyWhenNotRebalancing returns (uint256 feeForPeriod) {
        if (nodeOwnerFeeAddress == address(0)) revert ErrorsLib.ZeroAddress();

        _updateTotalAssets();

        uint256 timePeriod = block.timestamp - lastPayment;
        feeForPeriod = (annualManagementFee * cacheTotalAssets * timePeriod) / (SECONDS_PER_YEAR * WAD);

        if (feeForPeriod > 0) {
            uint256 protocolFeeAmount =
                MathLib.mulDiv(feeForPeriod, INodeRegistry(registry).protocolManagementFee(), WAD);
            uint256 nodeOwnerFeeAmount = feeForPeriod - protocolFeeAmount;

            if (IERC20(asset).balanceOf(address(this)) < feeForPeriod) {
                revert ErrorsLib.NotEnoughAssetsToPayFees(feeForPeriod, IERC20(asset).balanceOf(address(this)));
            }

            cacheTotalAssets -= feeForPeriod;
            lastPayment = uint64(block.timestamp);
            IERC20(asset).safeTransfer(INodeRegistry(registry).protocolFeeAddress(), protocolFeeAmount);
            IERC20(asset).safeTransfer(nodeOwnerFeeAddress, nodeOwnerFeeAmount);
        }
    }

    /// @inheritdoc INode
    function subtractProtocolExecutionFee(uint256 executionFee) external onlyRouter {
        if (executionFee > IERC20(asset).balanceOf(address(this))) {
            revert ErrorsLib.NotEnoughAssetsToPayFees(executionFee, IERC20(asset).balanceOf(address(this)));
        }
        cacheTotalAssets -= executionFee;
        IERC20(asset).safeTransfer(INodeRegistry(registry).protocolFeeAddress(), executionFee);
    }

    function updateTotalAssets() external onlyOwnerOrRebalancer {
        _updateTotalAssets();
    }

    /// @inheritdoc INode
    function fulfillRedeemFromReserve(address controller) external onlyRebalancer onlyWhenRebalancing {
        _fulfillRedeemFromReserve(controller);
    }

    /// @inheritdoc INode
    function fulfillRedeemBatch(address[] memory controllers) external onlyRebalancer onlyWhenRebalancing {
        for (uint256 i = 0; i < controllers.length; i++) {
            _fulfillRedeemFromReserve(controllers[i]);
        }
    }

    /// @inheritdoc INode
    function finalizeRedemption(
        address controller,
        uint256 assetsToReturn,
        uint256 sharesPending,
        uint256 sharesAdjusted
    ) external onlyRouter {
        _finalizeRedemption(controller, assetsToReturn, sharesPending, sharesAdjusted);
    }

    /*//////////////////////////////////////////////////////////////
                            ERC-7540 FUNCTIONS
    //////////////////////////////////////////////////////////////*/

    /// @inheritdoc INode
    function requestRedeem(uint256 shares, address controller, address owner) public nonReentrant returns (uint256) {
        _validateOwner(owner);
        if (balanceOf(owner) < shares) revert ErrorsLib.InsufficientBalance();
        if (shares == 0) revert ErrorsLib.ZeroAmount();

        uint256 adjustedShares = 0;
        if (swingPricingEnabled) {
            uint256 adjustedAssets = quoter.calculateRedeemPenalty(
                shares, getCashAfterRedemptions(), totalAssets(), maxSwingFactor, reserveAllocation.targetWeight
            );
            adjustedShares = convertToShares(adjustedAssets);
        } else {
            adjustedShares = shares;
        }

        Request storage request = requests[controller];
        request.pendingRedeemRequest += shares;
        request.sharesAdjusted += adjustedShares;
        sharesExiting += shares;

        IERC20(share).safeTransferFrom(owner, address(escrow), shares);
        emit IERC7540Redeem.RedeemRequest(controller, owner, REQUEST_ID, msg.sender, shares);
        return REQUEST_ID;
    }

    /// @inheritdoc INode
    function pendingRedeemRequest(uint256, address controller) public view returns (uint256 pendingShares) {
        Request storage request = requests[controller];
        pendingShares = request.pendingRedeemRequest;
    }

    /// @inheritdoc INode
    function claimableRedeemRequest(uint256, address controller) external view returns (uint256 claimableShares) {
        claimableShares = maxRedeem(controller);
    }

    /// @inheritdoc INode
    function setOperator(address operator, bool approved) public virtual returns (bool success) {
        if (msg.sender == operator) revert ErrorsLib.CannotSetSelfAsOperator();
        isOperator[msg.sender][operator] = approved;
        emit OperatorSet(msg.sender, operator, approved);
        success = true;
    }

    /// @inheritdoc INode
    function supportsInterface(bytes4 interfaceId) external pure override returns (bool) {
        return interfaceId == type(IERC7540Redeem).interfaceId || interfaceId == type(IERC7540Operator).interfaceId
            || interfaceId == type(IERC7575).interfaceId || interfaceId == type(IERC165).interfaceId;
    }

    /*//////////////////////////////////////////////////////////////
                            ERC-4626 FUNCTIONS
    //////////////////////////////////////////////////////////////*/

    /// @inheritdoc INode
    function deposit(uint256 assets, address receiver) public virtual returns (uint256 shares) {
        if (assets > maxDeposit(receiver)) {
            revert ErrorsLib.ExceedsMaxDeposit();
        }
        shares = _calculateSharesAfterSwingPricing(assets);
        _deposit(msg.sender, receiver, assets, shares);
        cacheTotalAssets += assets;
        return shares;
    }

    /// @inheritdoc INode
    function mint(uint256 shares, address receiver) public returns (uint256 assets) {
        if (shares > maxMint(receiver)) {
            revert ErrorsLib.ExceedsMaxMint();
        }
        assets = _convertToAssets(shares, MathLib.Rounding.Up);
        _deposit(msg.sender, receiver, assets, shares);
        cacheTotalAssets += assets;
        return assets;
    }

    function withdraw(uint256 assets, address receiver, address controller) public returns (uint256 shares) {
        if (assets == 0) revert ErrorsLib.ZeroAmount();
        _validateController(controller);
        Request storage request = requests[controller];

        uint256 maxAssets = maxWithdraw(controller);
        uint256 maxShares = maxRedeem(controller);
        if (assets > maxAssets) revert ErrorsLib.ExceedsMaxWithdraw();

        shares = MathLib.mulDiv(assets, maxShares, maxAssets, MathLib.Rounding.Up);
        request.claimableRedeemRequest -= shares;
        request.claimableAssets -= assets;

        IERC20(asset).safeTransferFrom(escrow, receiver, assets);
        emit IERC7575.Withdraw(msg.sender, receiver, controller, assets, shares);
        return shares;
    }

    /// @inheritdoc INode
    function redeem(uint256 shares, address receiver, address controller) external returns (uint256 assets) {
        if (shares == 0) revert ErrorsLib.ZeroAmount();
        _validateController(controller);
        Request storage request = requests[controller];

        uint256 maxAssets = maxWithdraw(controller);
        uint256 maxShares = maxRedeem(controller);
        if (shares > maxShares) revert ErrorsLib.ExceedsMaxRedeem();

        assets = MathLib.mulDiv(shares, maxAssets, maxShares);
        request.claimableRedeemRequest -= shares;
        request.claimableAssets -= assets;

        IERC20(asset).safeTransferFrom(escrow, receiver, assets);
        emit IERC7575.Withdraw(msg.sender, receiver, controller, assets, shares);
        return assets;
    }

    /// @inheritdoc INode
    function totalAssets() public view virtual returns (uint256) {
        return cacheTotalAssets;
    }

    /// @inheritdoc INode
    function convertToShares(uint256 assets) public view returns (uint256 shares) {
        return _convertToShares(assets, MathLib.Rounding.Down);
    }

    /// @inheritdoc INode
    function convertToAssets(uint256 shares) public view returns (uint256 assets) {
        return _convertToAssets(shares, MathLib.Rounding.Down);
    }

    /// @inheritdoc INode
    function maxDeposit(address /* controller */ ) public view returns (uint256 maxAssets) {
        maxAssets = isCacheValid() ? maxDepositSize : 0;
        return maxAssets;
    }

    /// @inheritdoc INode
    function maxMint(address /* controller */ ) public view returns (uint256 maxShares) {
        maxShares = isCacheValid() ? convertToShares(maxDepositSize) : 0;
        return maxShares;
    }

    /// @inheritdoc INode
    function maxWithdraw(address controller) public view returns (uint256 maxAssets) {
        Request storage request = requests[controller];
        maxAssets = request.claimableAssets;
    }

    /// @inheritdoc INode
    function maxRedeem(address controller) public view returns (uint256 maxShares) {
        Request storage request = requests[controller];
        maxShares = request.claimableRedeemRequest;
    }

    /// @inheritdoc INode
    function previewDeposit(uint256 assets) external view returns (uint256 shares) {
        return _calculateSharesAfterSwingPricing(assets);
    }

    /// @inheritdoc INode
    function previewMint(uint256 shares) external view returns (uint256 assets) {
        return _convertToAssets(shares, MathLib.Rounding.Up);
    }

    /// @inheritdoc INode
    function previewWithdraw(uint256 /* assets */ ) external pure returns (uint256 /* shares */ ) {
        revert();
    }

    /// @inheritdoc INode
    function previewRedeem(uint256 /* shares */ ) external pure returns (uint256 /* assets */ ) {
        revert();
    }

    function decimals() public view override(ERC20, IERC20Metadata) returns (uint8) {
        return _decimals;
    }

    /*//////////////////////////////////////////////////////////////
                            VIEW FUNCTIONS
    //////////////////////////////////////////////////////////////*/

    /// @inheritdoc INode
    function getRequestState(address controller)
        external
        view
        returns (
            uint256 pendingRedeemRequest_,
            uint256 claimableRedeemRequest_,
            uint256 claimableAssets_,
            uint256 sharesAdjusted_
        )
    {
        Request storage request = requests[controller];
        return (
            request.pendingRedeemRequest,
            request.claimableRedeemRequest,
            request.claimableAssets,
            request.sharesAdjusted
        );
    }

    /// @inheritdoc INode
    function getLiquidationsQueue() external view returns (address[] memory) {
        return liquidationsQueue;
    }

    /// @inheritdoc INode
    function getLiquidationQueue(uint256 index) external view returns (address) {
        return liquidationsQueue[index];
    }

    /// @inheritdoc INode
    function getReserveAllocation() public view returns (ComponentAllocation memory) {
        return reserveAllocation;
    }

    /// @inheritdoc INode
    function getComponents() external view returns (address[] memory) {
        return components;
    }

    /// @inheritdoc INode
    function getComponentAllocation(address component) external view returns (ComponentAllocation memory) {
        return componentAllocations[component];
    }

    /// @inheritdoc INode
    function isComponent(address component) external view returns (bool) {
        return _isComponent(component);
    }

    /// @inheritdoc INode
    function isCacheValid() public view returns (bool) {
        return (block.timestamp < lastRebalance + rebalanceWindow + rebalanceCooldown);
    }

    /// @inheritdoc INode
    function validateComponentRatios() public view returns (bool) {
        return _validateComponentRatios();
    }

    /// @inheritdoc INode
    function getCashAfterRedemptions() public view returns (uint256 currentCash) {
        uint256 balance = IERC20(asset).balanceOf(address(this));
        uint256 exitingAssets = convertToAssets(sharesExiting);

        return balance >= exitingAssets ? balance - exitingAssets : 0;
    }

    /*//////////////////////////////////////////////////////////////
                            INTERNAL FUNCTIONS
    //////////////////////////////////////////////////////////////*/

    function _fulfillRedeemFromReserve(address controller) internal {
        Request storage request = requests[controller];
        if (request.pendingRedeemRequest == 0) revert ErrorsLib.NoPendingRedeemRequest();

        uint256 balance = IERC20(asset).balanceOf(address(this));
        uint256 assetsToReturn = convertToAssets(request.sharesAdjusted);
        uint256 sharesPending = request.pendingRedeemRequest;
        uint256 sharesAdjusted = request.sharesAdjusted;

        if (assetsToReturn > balance) {
            sharesPending =
                MathLib.min(sharesPending, MathLib.mulDiv(sharesPending, balance, assetsToReturn, MathLib.Rounding.Up));
            sharesAdjusted = MathLib.min(
                sharesAdjusted, MathLib.mulDiv(sharesAdjusted, balance, assetsToReturn, MathLib.Rounding.Up)
            );
            assetsToReturn = balance;
        }
        _finalizeRedemption(controller, assetsToReturn, sharesPending, sharesAdjusted);
    }

    function _finalizeRedemption(
        address controller,
        uint256 assetsToReturn,
        uint256 sharesPending,
        uint256 sharesAdjusted
    ) internal {
        Request storage request = requests[controller];

        _burn(escrow, sharesPending);

        request.pendingRedeemRequest -= sharesPending;
        request.claimableRedeemRequest += sharesPending;
        request.claimableAssets += assetsToReturn;
        request.sharesAdjusted -= sharesAdjusted;

        sharesExiting -= sharesPending;
        cacheTotalAssets -= assetsToReturn;

        if (assetsToReturn > IERC20(asset).balanceOf(address(this))) {
            revert ErrorsLib.ExceedsAvailableReserve();
        }

        IERC20(asset).safeTransfer(escrow, assetsToReturn);
        emit EventsLib.RedeemClaimable(controller, REQUEST_ID, assetsToReturn, sharesPending);
    }

    function _updateTotalAssets() internal {
        cacheTotalAssets = quoter.getTotalAssets();
    }

    function _validateController(address controller) internal view {
        if (controller == address(0)) revert ErrorsLib.ZeroAddress();
        if (controller != msg.sender && !isOperator[controller][msg.sender]) revert ErrorsLib.InvalidController();
    }

    function _validateOwner(address owner) internal view {
        if (owner == address(0)) revert ErrorsLib.ZeroAddress();
        if (owner != msg.sender && !isOperator[owner][msg.sender]) {
            revert ErrorsLib.InvalidOwner();
        }
    }

    function _setReserveAllocation(ComponentAllocation memory allocation) internal {
        if (allocation.targetWeight >= WAD) revert ErrorsLib.InvalidComponentRatios();
        reserveAllocation = allocation;
        emit EventsLib.ReserveAllocationUpdated(allocation);
    }

    function _setRouters(address[] memory routers) internal {
        unchecked {
            for (uint256 i; i < routers.length; ++i) {
                isRouter[routers[i]] = true;
                emit EventsLib.RouterAdded(routers[i]);
            }
        }
    }

    function _setInitialComponents(address[] memory components_, ComponentAllocation[] memory allocations) internal {
        unchecked {
            for (uint256 i; i < components_.length; ++i) {
                if (components_[i] == address(0)) revert ErrorsLib.ZeroAddress();
                components.push(components_[i]);
                componentAllocations[components_[i]] = allocations[i];

                emit EventsLib.ComponentAdded(components_[i], allocations[i]);
            }
        }
        if (!_validateComponentRatios()) {
            revert ErrorsLib.InvalidComponentRatios();
        }
        _validateNoDuplicateComponents(components_);
    }

    function _validateNoDuplicateComponents(address[] memory componentArray) internal pure {
        Arrays.sort(componentArray);
        for (uint256 i = 0; i < componentArray.length - 1; i++) {
            if (componentArray[i] == componentArray[i + 1]) revert ErrorsLib.DuplicateComponent();
        }
    }

    function _validateComponentRatios() internal view returns (bool) {
        uint256 totalWeight = reserveAllocation.targetWeight;
        uint256 length = components.length;
        for (uint256 i; i < length; ++i) {
            totalWeight += componentAllocations[components[i]].targetWeight;
        }
        return totalWeight == WAD;
    }

    function _validateReserveAboveTarget() internal view returns (bool) {
        uint256 currentReserveRatio = MathLib.mulDiv(getCashAfterRedemptions(), WAD, totalAssets());
        return currentReserveRatio >= reserveAllocation.targetWeight;
    }

    function _isComponent(address component) internal view returns (bool) {
        return componentAllocations[component].isComponent;
    }

    function _calculateSharesAfterSwingPricing(uint256 assets) internal view returns (uint256 shares) {
        if ((totalAssets() == 0 && totalSupply() == 0) || !swingPricingEnabled || _validateReserveAboveTarget()) {
            shares = convertToShares(assets);
        } else {
            shares = quoter.calculateDepositBonus(
                assets, getCashAfterRedemptions(), totalAssets(), reserveAllocation.targetWeight, maxSwingFactor
            );
        }
    }

    /*//////////////////////////////////////////////////////////////
                        ERC4626 INTERNAL FUNCTIONS
    //////////////////////////////////////////////////////////////*/

    function _convertToShares(uint256 assets, MathLib.Rounding rounding) internal view virtual returns (uint256) {
        return assets.mulDiv(totalSupply() + 1, totalAssets() + 1, rounding);
    }

    function _convertToAssets(uint256 shares, MathLib.Rounding rounding) internal view virtual returns (uint256) {
        return shares.mulDiv(totalAssets() + 1, totalSupply() + 1, rounding);
    }

    function _deposit(address caller, address receiver, uint256 assets, uint256 shares) internal virtual {
        SafeERC20.safeTransferFrom(IERC20(asset), caller, address(this), assets);
        _mint(receiver, shares);
        emit Deposit(caller, receiver, assets, shares);
    }
}<|MERGE_RESOLUTION|>--- conflicted
+++ resolved
@@ -228,17 +228,6 @@
     }
 
     /// @inheritdoc INode
-<<<<<<< HEAD
-    function setEscrow(address newEscrow) external onlyOwner {
-        if (newEscrow == escrow) revert ErrorsLib.AlreadySet();
-        if (newEscrow == address(0)) revert ErrorsLib.ZeroAddress();
-        escrow = newEscrow;
-        emit EventsLib.EscrowSet(newEscrow);
-    }
-
-    /// @inheritdoc INode
-=======
->>>>>>> ae7c9943
     function setQuoter(address newQuoter) external onlyOwner {
         if (newQuoter == address(quoter)) revert ErrorsLib.AlreadySet();
         if (newQuoter == address(0)) revert ErrorsLib.ZeroAddress();
