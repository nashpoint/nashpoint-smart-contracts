// SPDX-License-Identifier: BUSL-1.1
pragma solidity 0.8.26;

import {BaseTest} from "../BaseTest.sol";
import {stdStorage, StdStorage, console2} from "forge-std/Test.sol";

import {Node} from "src/Node.sol";
import {INode, ComponentAllocation, Request} from "src/interfaces/INode.sol";
import {ErrorsLib} from "src/libraries/ErrorsLib.sol";
import {EventsLib} from "src/libraries/EventsLib.sol";
import {NodeRegistry} from "src/NodeRegistry.sol";
import {ERC4626Mock} from "@openzeppelin/contracts/mocks/token/ERC4626Mock.sol";
import {ERC20Mock} from "test/mocks/ERC20Mock.sol";
import {IERC20} from "@openzeppelin/contracts/token/ERC20/IERC20.sol";
import {IERC4626} from "@openzeppelin/contracts/interfaces/IERC4626.sol";
import {IERC7540Redeem, IERC7540Operator} from "src/interfaces/IERC7540.sol";
import {IERC7575, IERC165} from "src/interfaces/IERC7575.sol";
import {IQuoter} from "src/interfaces/IQuoter.sol";
import {INodeRegistry} from "src/interfaces/INodeRegistry.sol";

contract NodeTest is BaseTest {
    using stdStorage for StdStorage;

    NodeRegistry public testRegistry;
    Node public testNode;
    address public testAsset;
    address public testQuoter;
    address public testRouter;
    address public testRebalancer;
    address public testComponent;
    address public testComponent2;
    address public testComponent3;
    address public testEscrow;
    ERC20Mock public testToken;
    ERC4626Mock public testVault;
    ERC4626Mock public testVault2;
    ERC4626Mock public testVault3;

    string constant TEST_NAME = "Test Node";
    string constant TEST_SYMBOL = "TNODE";

    uint256 public maxDeposit;
    uint256 public rebalanceCooldown;

    function setUp() public override {
        super.setUp();

        testToken = new ERC20Mock("Test Token", "TEST");
        testVault = new ERC4626Mock(address(testToken));
        testVault2 = new ERC4626Mock(address(testToken));
        testVault3 = new ERC4626Mock(address(testToken));
        testEscrow = makeAddr("testEscrow");

        testAsset = address(testToken);
        testQuoter = makeAddr("testQuoter");
        testRouter = makeAddr("testRouter");
        testRebalancer = makeAddr("testRebalancer");
        testComponent = address(testVault);
        testComponent2 = address(testVault2);
        testComponent3 = address(testVault3);

        testRegistry = new NodeRegistry(owner);

        vm.startPrank(owner);
        testRegistry.initialize(
            _toArray(address(this)), // factory
            _toArray(testRouter),
            _toArray(testQuoter),
            _toArray(testRebalancer)
        );

        testNode = new Node(
            address(testRegistry),
            TEST_NAME,
            TEST_SYMBOL,
            testAsset,
            owner,
            _toArray(testRouter),
            _toArray(testComponent),
            _defaultComponentAllocations(1),
            _defaultReserveAllocation()
        );
        vm.stopPrank();

        vm.label(testAsset, "TestAsset");
        vm.label(testQuoter, "TestQuoter");
        vm.label(testRouter, "TestRouter");
        vm.label(testRebalancer, "TestRebalancer");
        vm.label(testComponent, "TestComponent");
        vm.label(address(testRegistry), "TestRegistry");
        vm.label(address(testNode), "TestNode");

        Node nodeImpl = Node(address(node));
        maxDeposit = nodeImpl.MAX_DEPOSIT();
        rebalanceCooldown = nodeImpl.rebalanceCooldown();
    }

    function test_constructor() public view {
        // Check immutables
        assertEq(address(testNode.registry()), address(testRegistry));
        assertEq(testNode.asset(), testAsset);
        assertEq(testNode.share(), address(testNode));

        // Check initial state
        assertEq(testNode.name(), TEST_NAME);
        assertEq(testNode.symbol(), TEST_SYMBOL);
        assertTrue(testNode.isRouter(testRouter));

        // Check components
        address[] memory nodeComponents = testNode.getComponents();
        assertEq(nodeComponents.length, 1);
        assertEq(nodeComponents[0], testComponent);

        // Check component allocation
        (uint256 componentWeight, uint256 maxDelta) = testNode.componentAllocations(testComponent);
        assertEq(componentWeight, 0.9 ether);
        assertEq(maxDelta, 0.01 ether);

        // Check reserve allocation
        (uint256 reserveWeight, uint256 reserveMaxDelta) = testNode.reserveAllocation();
        assertEq(reserveWeight, 0.1 ether);
        assertEq(reserveMaxDelta, 0.01 ether);

        // Check ownership
        assertEq(testNode.owner(), owner);
    }

    function test_constructor_revert_ZeroAddress() public {
        // Test zero registry address
        vm.expectRevert(ErrorsLib.ZeroAddress.selector);
        new Node(
            address(0),
            TEST_NAME,
            TEST_SYMBOL,
            testAsset,
            owner,
            _toArray(testRouter),
            _toArray(testComponent),
            _defaultComponentAllocations(1),
            _defaultReserveAllocation()
        );

        // Test zero asset address
        vm.expectRevert(ErrorsLib.ZeroAddress.selector);
        new Node(
            address(testRegistry),
            TEST_NAME,
            TEST_SYMBOL,
            address(0),
            owner,
            _toArray(testRouter),
            _toArray(testComponent),
            _defaultComponentAllocations(1),
            _defaultReserveAllocation()
        );

        // Test zero component address
        vm.expectRevert(ErrorsLib.ZeroAddress.selector);
        new Node(
            address(testRegistry),
            TEST_NAME,
            TEST_SYMBOL,
            testAsset,
            owner,
            _toArray(testRouter),
            _toArray(address(0)),
            _defaultComponentAllocations(1),
            _defaultReserveAllocation()
        );
    }

    function test_constructor_revert_LengthMismatch() public {
        address[] memory components = new address[](2);
        components[0] = testComponent;
        components[1] = makeAddr("testComponent2");

        vm.expectRevert(ErrorsLib.LengthMismatch.selector);
        new Node(
            address(testRegistry),
            TEST_NAME,
            TEST_SYMBOL,
            testAsset,
            owner,
            _toArray(testRouter),
            components,
            _defaultComponentAllocations(1), // Only 1 allocation for 2 components
            _defaultReserveAllocation()
        );
    }

    function test_initialize() public {
        vm.prank(owner);
        testNode.initialize(testEscrow);

        assertEq(address(testNode.escrow()), testEscrow);
        assertFalse(testNode.swingPricingEnabled());
        assertTrue(testNode.isInitialized());
        assertEq(testNode.lastRebalance(), block.timestamp - testNode.rebalanceCooldown());
        assertEq(testNode.lastPayment(), block.timestamp);
    }

    function test_initialize_revert_AlreadyInitialized() public {
        vm.startPrank(owner);
        testNode.initialize(testEscrow);

        vm.expectRevert(ErrorsLib.AlreadyInitialized.selector);
        testNode.initialize(testEscrow);
        vm.stopPrank();
    }

    function test_initialize_revert_ZeroAddress() public {
        vm.prank(owner);
        vm.expectRevert(ErrorsLib.ZeroAddress.selector);
        testNode.initialize(address(0));
    }

    function test_addComponent() public {
        address newComponent = makeAddr("newComponent");
        ComponentAllocation memory allocation = ComponentAllocation({targetWeight: 0.5 ether, maxDelta: 0.01 ether});

        vm.prank(owner);
        testNode.addComponent(newComponent, allocation);

        assertTrue(testNode.isComponent(newComponent));
        (uint256 componentWeight, uint256 maxDelta) = testNode.componentAllocations(newComponent);
        assertEq(componentWeight, allocation.targetWeight);
        assertEq(maxDelta, allocation.maxDelta);

        // Verify components array
        address[] memory components = testNode.getComponents();
        assertEq(components.length, 2); // Original + new component
        assertEq(components[1], newComponent);
    }

    function test_addComponent_revert_ZeroAddress() public {
        ComponentAllocation memory allocation = ComponentAllocation({targetWeight: 0.5 ether, maxDelta: 0.01 ether});

        vm.prank(owner);
        vm.expectRevert(ErrorsLib.ZeroAddress.selector);
        testNode.addComponent(address(0), allocation);
    }

    function test_addComponent_revert_AlreadySet() public {
        ComponentAllocation memory allocation = ComponentAllocation({targetWeight: 0.5 ether, maxDelta: 0.01 ether});

        vm.prank(owner);
        vm.expectRevert(ErrorsLib.AlreadySet.selector);
        testNode.addComponent(testComponent, allocation);
    }

    function test_removeComponent() public {
        // Add a second component first
        address secondComponent = makeAddr("secondComponent");
        ComponentAllocation memory allocation = ComponentAllocation({targetWeight: 0.5 ether, maxDelta: 0.01 ether});

        vm.startPrank(owner);
        testNode.addComponent(secondComponent, allocation);

        // Now remove the first component
        testNode.removeComponent(testComponent);
        vm.stopPrank();

        assertFalse(testNode.isComponent(testComponent));
        (uint256 componentWeight, uint256 maxDelta) = testNode.componentAllocations(testComponent);
        assertEq(componentWeight, 0);
        assertEq(maxDelta, 0);

        // Verify components array
        address[] memory components = testNode.getComponents();
        assertEq(components.length, 1);
        assertEq(components[0], secondComponent);
    }

    function test_removeComponent_revert_NotSet() public {
        address nonExistentComponent = makeAddr("nonExistentComponent");

        vm.prank(owner);
        vm.expectRevert(ErrorsLib.NotSet.selector);
        testNode.removeComponent(nonExistentComponent);
    }

    function test_removeComponent_revert_NonZeroBalance() public {
        // Mock non-zero balance
        vm.mockCall(testComponent, abi.encodeWithSelector(IERC20.balanceOf.selector, address(testNode)), abi.encode(1));

        vm.prank(owner);
        vm.expectRevert(ErrorsLib.NonZeroBalance.selector);
        testNode.removeComponent(testComponent);
    }

    function test_removeComponent_SingleComponent() public {
        // Mock zero balance first to avoid NonZeroBalance error
        vm.mockCall(testComponent, abi.encodeWithSelector(IERC20.balanceOf.selector, address(testNode)), abi.encode(0));

        vm.prank(owner);
        testNode.removeComponent(testComponent);

        address[] memory components = testNode.getComponents();
        assertEq(components.length, 0);
        assertFalse(testNode.isComponent(testComponent));
    }

    function test_removeComponent_FirstOfMany() public {
        address component2 = makeAddr("component2");
        address component3 = makeAddr("component3");

        vm.startPrank(owner);
        testNode.addComponent(component2, ComponentAllocation({targetWeight: 0.5 ether, maxDelta: 0.01 ether}));
        testNode.addComponent(component3, ComponentAllocation({targetWeight: 0.5 ether, maxDelta: 0.01 ether}));

        // Remove first component
        testNode.removeComponent(testComponent);
        vm.stopPrank();

        // Verify array state
        address[] memory components = testNode.getComponents();
        assertEq(components.length, 2);
        assertTrue(components[0] == component2 || components[0] == component3);
        assertTrue(components[1] == component2 || components[1] == component3);
        assertFalse(components[0] == components[1]);
        assertFalse(testNode.isComponent(testComponent));
    }

    function test_removeComponent_MiddleOfMany() public {
        address component2 = makeAddr("component2");
        address component3 = makeAddr("component3");

        // Mock zero balances for all components
        vm.mockCall(testComponent, abi.encodeWithSelector(IERC20.balanceOf.selector, address(testNode)), abi.encode(0));
        vm.mockCall(component2, abi.encodeWithSelector(IERC20.balanceOf.selector, address(testNode)), abi.encode(0));
        vm.mockCall(component3, abi.encodeWithSelector(IERC20.balanceOf.selector, address(testNode)), abi.encode(0));

        vm.startPrank(owner);
        testNode.addComponent(component2, ComponentAllocation({targetWeight: 0.5 ether, maxDelta: 0.01 ether}));
        testNode.addComponent(component3, ComponentAllocation({targetWeight: 0.5 ether, maxDelta: 0.01 ether}));

        // Remove middle component
        testNode.removeComponent(component2);
        vm.stopPrank();

        // Verify array state
        address[] memory components = testNode.getComponents();
        assertEq(components.length, 2);
        assertEq(components[0], testComponent);
        assertEq(components[1], component3);
        assertFalse(testNode.isComponent(component2));
    }

    function test_removeComponent_LastOfMany() public {
        address component2 = makeAddr("component2");
        address component3 = makeAddr("component3");

        // Mock zero balances for all components
        vm.mockCall(testComponent, abi.encodeWithSelector(IERC20.balanceOf.selector, address(testNode)), abi.encode(0));
        vm.mockCall(component2, abi.encodeWithSelector(IERC20.balanceOf.selector, address(testNode)), abi.encode(0));
        vm.mockCall(component3, abi.encodeWithSelector(IERC20.balanceOf.selector, address(testNode)), abi.encode(0));

        vm.startPrank(owner);
        testNode.addComponent(component2, ComponentAllocation({targetWeight: 0.5 ether, maxDelta: 0.01 ether}));
        testNode.addComponent(component3, ComponentAllocation({targetWeight: 0.5 ether, maxDelta: 0.01 ether}));

        // Remove last component
        testNode.removeComponent(component3);
        vm.stopPrank();

        // Verify array state
        address[] memory components = testNode.getComponents();
        assertEq(components.length, 2);
        assertEq(components[0], testComponent);
        assertEq(components[1], component2);
        assertFalse(testNode.isComponent(component3));
    }

    function test_updateComponentAllocation() public {
        ComponentAllocation memory newAllocation = ComponentAllocation({targetWeight: 0.8 ether, maxDelta: 0.01 ether});

        vm.prank(owner);
        testNode.updateComponentAllocation(testComponent, newAllocation);

        (uint256 componentWeight, uint256 maxDelta) = testNode.componentAllocations(testComponent);
        assertEq(componentWeight, newAllocation.targetWeight);
        assertEq(maxDelta, newAllocation.maxDelta);
    }

    function test_updateComponentAllocation_revert_NotSet() public {
        vm.prank(owner);
        vm.expectRevert(ErrorsLib.NotSet.selector);
        testNode.updateComponentAllocation(
            makeAddr("nonexistent"), ComponentAllocation({targetWeight: 0.8 ether, maxDelta: 0.01 ether})
        );
    }

    function test_updateReserveAllocation() public {
        ComponentAllocation memory newAllocation = ComponentAllocation({targetWeight: 0.3 ether, maxDelta: 0.01 ether});

        vm.prank(owner);
        testNode.updateReserveAllocation(newAllocation);

        (uint256 reserveWeight, uint256 reserveMaxDelta) = testNode.reserveAllocation();
        assertEq(reserveWeight, newAllocation.targetWeight);
        assertEq(reserveMaxDelta, newAllocation.maxDelta);
    }

    function test_addRouter() public {
        address newRouter = makeAddr("newRouter");

        vm.mockCall(
            address(testRegistry), abi.encodeWithSelector(INodeRegistry.isRouter.selector, newRouter), abi.encode(true)
        );

        vm.prank(owner);
        testNode.addRouter(newRouter);
        assertTrue(testNode.isRouter(newRouter));
    }

    function test_addRouter_revert_ZeroAddress() public {
        vm.prank(owner);
        vm.expectRevert(ErrorsLib.ZeroAddress.selector);
        testNode.addRouter(address(0));
    }

    function test_addRouter_revert_AlreadySet() public {
        vm.prank(owner);
        vm.expectRevert(ErrorsLib.AlreadySet.selector);
        testNode.addRouter(testRouter);
    }

    function test_removeRouter() public {
        vm.prank(owner);
        testNode.removeRouter(testRouter);

        assertFalse(testNode.isRouter(testRouter));
    }

    function test_removeRouter_revert_NotSet() public {
        vm.prank(owner);
        vm.expectRevert(ErrorsLib.NotSet.selector);
        testNode.removeRouter(makeAddr("nonexistent"));
    }

    function test_addRebalancer() public {
        address newRebalancer = makeAddr("newRebalancer");

        vm.mockCall(
            address(testRegistry),
            abi.encodeWithSelector(INodeRegistry.isRebalancer.selector, newRebalancer),
            abi.encode(true)
        );

        vm.prank(owner);
        testNode.addRebalancer(newRebalancer);
        assertTrue(testNode.isRebalancer(newRebalancer));
    }

    function test_addRebalancer_revert_ZeroAddress() public {
        vm.prank(owner);
        vm.expectRevert(ErrorsLib.ZeroAddress.selector);
        testNode.addRebalancer(address(0));
    }

    function test_addRebalancer_revert_AlreadySet() public {
        vm.prank(owner);
        testNode.addRebalancer(testRebalancer);

        vm.prank(owner);
        vm.expectRevert(ErrorsLib.AlreadySet.selector);
        testNode.addRebalancer(testRebalancer);
    }

    function test_removeRebalancer() public {
        vm.prank(owner);
        testNode.addRebalancer(testRebalancer);

        vm.prank(owner);
        testNode.removeRebalancer(testRebalancer);

        assertFalse(testNode.isRebalancer(testRebalancer));
    }

    function test_removeRebalancer_revert_NotSet() public {
        vm.prank(owner);
        vm.expectRevert(ErrorsLib.NotSet.selector);
        testNode.removeRebalancer(makeAddr("nonexistent"));
    }

    function test_setEscrow() public {
        address newEscrow = makeAddr("newEscrow");

        vm.startPrank(owner);
        testNode.initialize(makeAddr("initialEscrow"));
        testNode.setEscrow(newEscrow);
        vm.stopPrank();

        assertEq(address(testNode.escrow()), newEscrow);
    }

    function test_setEscrow_revert_ZeroAddress() public {
        vm.startPrank(owner);
        // Initialize first to avoid AlreadySet error
        testNode.initialize(makeAddr("initialEscrow"));

        vm.expectRevert(ErrorsLib.ZeroAddress.selector);
        testNode.setEscrow(address(0));
        vm.stopPrank();
    }

    function test_setEscrow_revert_AlreadySet() public {
        address escrowAddr = makeAddr("escrow");

        vm.startPrank(owner);
        testNode.initialize(escrowAddr);

        vm.expectRevert(ErrorsLib.AlreadySet.selector);
        testNode.setEscrow(escrowAddr);
        vm.stopPrank();
    }

    function test_setQuoter() public {
        address newQuoter = makeAddr("newQuoter");

        vm.prank(owner);
        testNode.setQuoter(newQuoter);

        assertEq(address(testNode.quoter()), newQuoter);
    }

    function test_setQuoter_revert_ZeroAddress() public {
        vm.prank(owner);
        testNode.setQuoter(testQuoter);

        vm.prank(owner);
        vm.expectRevert(ErrorsLib.ZeroAddress.selector);
        testNode.setQuoter(address(0));
    }

    function test_setQuoter_revert_AlreadySet() public {
        vm.prank(owner);
        testNode.setQuoter(testQuoter);

        vm.prank(owner);
        vm.expectRevert(ErrorsLib.AlreadySet.selector);
        testNode.setQuoter(testQuoter);
    }

    function test_setLiquidationQueue() public {
        vm.startPrank(owner);
        testNode.addComponent(testComponent2, ComponentAllocation({targetWeight: 0.5 ether, maxDelta: 0.01 ether}));
        testNode.addComponent(testComponent3, ComponentAllocation({targetWeight: 0.5 ether, maxDelta: 0.01 ether}));

        address[] memory components = testNode.getComponents();
        assertEq(components.length, 3);
        assertEq(components[0], testComponent);
        assertEq(components[1], testComponent2);
        assertEq(components[2], testComponent3);

        testNode.setLiquidationQueue(components);
        vm.stopPrank();

        assertEq(testNode.liquidationsQueue(0), testComponent);
        assertEq(testNode.liquidationsQueue(1), testComponent2);
        assertEq(testNode.liquidationsQueue(2), testComponent3);
    }

    function test_setLiquidationQueue_revert_zeroAddress() public {
        address[] memory components = new address[](1);
        components[0] = address(0);
        vm.prank(owner);
        vm.expectRevert(ErrorsLib.ZeroAddress.selector);
        testNode.setLiquidationQueue(components);
    }

    function test_setLiquidationQueue_revert_invalidComponent() public {
        address[] memory components = new address[](1);
        components[0] = makeAddr("invalidComponent");

        assertFalse(testNode.isComponent(components[0]));
        vm.prank(owner);
        vm.expectRevert(ErrorsLib.InvalidComponent.selector);
        testNode.setLiquidationQueue(components);
    }

    function test_setRebalanceCooldown() public {
        uint256 newRebalanceCooldown = 1 days;
        vm.prank(owner);
        testNode.setRebalanceCooldown(newRebalanceCooldown);
        assertEq(testNode.rebalanceCooldown(), newRebalanceCooldown);
    }

    function test_setRebalanceCooldown_revert_notOwner() public {
        vm.prank(user);
        vm.expectRevert();
        testNode.setRebalanceCooldown(1 days);
    }

    function test_setRebalanceWindow() public {
        uint256 newRebalanceWindow = 1 hours;
        vm.prank(owner);
        testNode.setRebalanceWindow(newRebalanceWindow);
        assertEq(testNode.rebalanceWindow(), newRebalanceWindow);
    }

    function test_setRebalanceWindow_revert_notOwner() public {
        vm.prank(user);
        vm.expectRevert();
        testNode.setRebalanceWindow(1 hours);
    }

    function test_RebalanceCooldown() public {
        _seedNode(100 ether);

        // Cast the interface back to the concrete implementation
        Node node = Node(address(node));

        assertEq(node.rebalanceCooldown(), 1 days);
        assertEq(node.rebalanceWindow(), 1 hours);
        assertEq(node.lastRebalance(), 86401);

        vm.prank(rebalancer);
        router4626.invest(address(node), address(vault));

        // warp forward 30 mins so still inside rebalance window
        vm.warp(block.timestamp + 30 minutes);

        vm.startPrank(user);
        asset.approve(address(node), 100 ether);
        node.deposit(100 ether, user);
        vm.stopPrank();

        vm.prank(rebalancer);
        router4626.invest(address(node), address(vault));

        // warp forward 30 mins so outside rebalance window
        vm.warp(block.timestamp + 31 minutes);

        vm.startPrank(user);
        asset.approve(address(node), 100 ether);
        node.deposit(100 ether, user);
        vm.stopPrank();

        vm.prank(rebalancer);
        vm.expectRevert();
        router4626.invest(address(node), address(vault));

        vm.prank(rebalancer);
        vm.expectRevert();
        node.startRebalance();

        // warp forward 1 day so cooldown is over
        vm.warp(block.timestamp + 1 days);

        vm.expectEmit(true, true, true, true);
        emit EventsLib.RebalanceStarted(address(node), block.timestamp, node.rebalanceWindow());

        vm.prank(rebalancer);
        node.startRebalance();
    }

    function test_enableSwingPricing() public {
        uint256 newMaxSwingFactor = 0.1 ether;

        vm.prank(owner);
        testNode.enableSwingPricing(true, newMaxSwingFactor);

        assertTrue(testNode.swingPricingEnabled());
        assertEq(testNode.maxSwingFactor(), newMaxSwingFactor);
    }

    function test_enableSwingPricing_disable() public {
        uint256 newMaxSwingFactor = 0.1 ether;

        // Enable first
        vm.prank(owner);
        testNode.enableSwingPricing(true, newMaxSwingFactor);

        // Then disable
        vm.prank(owner);
        testNode.enableSwingPricing(false, 0);
        assertFalse(testNode.swingPricingEnabled());
        assertEq(testNode.maxSwingFactor(), 0);
    }

    function test_enableSwingPricing_revert_notOwner() public {
        vm.prank(user);
        vm.expectRevert();
        testNode.enableSwingPricing(true, 0.1 ether);
    }

    function test_setNodeOwnerFeeAddress() public {
        address newNodeOwnerFeeAddress = makeAddr("newNodeOwnerFeeAddress");
        vm.prank(owner);
        testNode.setNodeOwnerFeeAddress(newNodeOwnerFeeAddress);
        assertEq(testNode.nodeOwnerFeeAddress(), newNodeOwnerFeeAddress);
    }

    function test_setNodeOwnerFeeAddress_revert_notOwner() public {
        vm.prank(user);
        vm.expectRevert();
        testNode.setNodeOwnerFeeAddress(makeAddr("newNodeOwnerFeeAddress"));
    }

    function test_setNodeOwnerFeeAddress_revert_ZeroAddress() public {
        vm.prank(owner);
        vm.expectRevert(ErrorsLib.ZeroAddress.selector);
        testNode.setNodeOwnerFeeAddress(address(0));
    }

    function test_setNodeOwnerFeeAddress_revert_AlreadySet() public {
        address newNodeOwnerFeeAddress = makeAddr("newNodeOwnerFeeAddress");
        vm.prank(owner);
        testNode.setNodeOwnerFeeAddress(newNodeOwnerFeeAddress);

        vm.prank(owner);
        vm.expectRevert(ErrorsLib.AlreadySet.selector);
        testNode.setNodeOwnerFeeAddress(newNodeOwnerFeeAddress);
    }

    function test_setAnnualManagementFee() public {
        uint256 newAnnualManagementFee = 0.01 ether;
        vm.prank(owner);
        testNode.setAnnualManagementFee(newAnnualManagementFee);
        assertEq(testNode.annualManagementFee(), newAnnualManagementFee);
    }

    function test_setAnnualManagementFee_revert_notOwner() public {
        vm.prank(user);
        vm.expectRevert();
        testNode.setAnnualManagementFee(0.01 ether);
    }

    function test_startRebalance() public {
        _seedNode(100 ether);

        vm.prank(rebalancer);
        router4626.invest(address(node), address(vault));

        assertEq(node.totalAssets(), 100 ether);
        assertEq(vault.totalAssets(), 90 ether);
        assertEq(vault.convertToAssets(vault.balanceOf(address(node))), 90 ether);

        // increase asset holdings of vault to 100 units, node being the only shareholder
        deal(address(asset), address(vault), 100 ether);
        assertEq(vault.totalAssets(), 100 ether);

        uint256 lastRebalance = node.lastRebalance();
        vm.warp(block.timestamp + lastRebalance + 1);

        vm.prank(rebalancer);
        node.startRebalance();

        // assert that calling startRebalance() has updated the cache correctly
        assertEq(vault.convertToAssets(vault.balanceOf(address(node))), 100 ether - 1);
        assertEq(node.totalAssets(), 110 ether - 1);
    }

    function test_startRebalance_revert_CooldownActive() public {
        uint256 lastRebalance = node.lastRebalance();
        assertEq(lastRebalance, block.timestamp);
        vm.prank(rebalancer);
        vm.expectRevert(ErrorsLib.CooldownActive.selector);
        node.startRebalance();
    }

    function test_startRebalance_revert_InvalidComponentRatios() public {
        vm.warp(block.timestamp + 1 days);
        vm.prank(owner);
        node.addComponent(testComponent, ComponentAllocation({targetWeight: 1.2 ether, maxDelta: 0.01 ether}));

        vm.startPrank(rebalancer);
        vm.expectRevert(ErrorsLib.InvalidComponentRatios.selector);
        node.startRebalance();
    }

    function test_execute() public {
        // Setup minimal test node with just a router
        address[] memory routers = new address[](1);
        routers[0] = testRouter;

        Node simpleNode = new Node(
            address(testRegistry),
            "Test Node",
            "TNODE",
            testAsset,
            owner,
            _toArray(testRouter),
            _toArray(testComponent), // no components
            _defaultComponentAllocations(1),
            _defaultReserveAllocation()
        );

        // Mock the storage slot for lastRebalance to be current timestamp
        uint256 currentTime = block.timestamp;
        uint256 slot = stdstore.target(address(simpleNode)).sig("lastRebalance()").find();
        vm.store(address(simpleNode), bytes32(slot), bytes32(currentTime));
        vm.warp(currentTime + 1);

        // Setup simple transfer call
        bytes memory data = abi.encodeWithSelector(IERC20.transfer.selector, makeAddr("recipient"), 100);

        // Mock the transfer call to return true
        vm.mockCall(testAsset, 0, data, abi.encode(true));

        // Execute as router
        vm.prank(testRouter);
        bytes memory result = simpleNode.execute(testAsset, 0, data);

        // Verify the call succeeded
        assertEq(abi.decode(result, (bool)), true);
    }

    function test_execute_revert_NotRouter() public {
        vm.expectRevert(ErrorsLib.InvalidSender.selector);
        testNode.execute(testAsset, 0, "");
    }

    function test_execute_revert_ZeroAddress() public {
        address[] memory routers = new address[](1);
        routers[0] = testRouter;

        Node simpleNode = new Node(
            address(testRegistry),
            "Test Node",
            "TNODE",
            testAsset,
            owner,
            _toArray(testRouter),
            _toArray(testComponent), // no components
            _defaultComponentAllocations(1),
            _defaultReserveAllocation()
        );

        // Mock the storage slot for lastRebalance to be current timestamp
        uint256 currentTime = block.timestamp;
        uint256 slot = stdstore.target(address(simpleNode)).sig("lastRebalance()").find();
        vm.store(address(simpleNode), bytes32(slot), bytes32(currentTime));

        vm.warp(currentTime + 1);

        vm.prank(testRouter);
        vm.expectRevert(ErrorsLib.ZeroAddress.selector);
        simpleNode.execute(address(0), 0, "");
    }

    function test_execute_revert_NotRebalancing() public {
        // Setup a valid router and target
        address target = makeAddr("target");
        bytes memory data = abi.encodeWithSelector(IERC20.transfer.selector, address(this), 100);

        // Mock successful call to avoid other reverts
        vm.mockCall(target, 0, data, abi.encode(true));
        vm.warp(block.timestamp + 2 hours);

        // Try to execute as router
        vm.prank(testRouter);
        vm.expectRevert(ErrorsLib.RebalanceWindowClosed.selector);
        testNode.execute(target, 0, data);
    }

    function test_payManagementFees() public {
        address ownerFeesRecipient = makeAddr("ownerFeesRecipient");
        address protocolFeesRecipient = makeAddr("protocolFeesRecipient");

        vm.startPrank(owner);
        node.setNodeOwnerFeeAddress(ownerFeesRecipient);
        node.setAnnualManagementFee(0.01e18); // takes 1% of totalAssets
        registry.setProtocolManagementFee(0.2 ether); // takes 20% of annualManagementFee
        registry.setProtocolFeeAddress(protocolFeesRecipient);
        vm.stopPrank();

        _seedNode(100 ether);
        assertEq(node.totalAssets(), 100 ether);

        vm.warp(block.timestamp + 365 days);

        vm.prank(owner);
        uint256 feeForPeriod = node.payManagementFees();

        assertEq(asset.balanceOf(address(ownerFeesRecipient)), 0.8 ether);
        assertEq(asset.balanceOf(address(protocolFeesRecipient)), 0.2 ether);
        assertEq(feeForPeriod, 1 ether);
        assertEq(node.totalAssets(), 100 ether - feeForPeriod);
    }

    function test_payManagementFees_zeroFees() public {
        address ownerFeesRecipient = makeAddr("ownerFeesRecipient");
        address protocolFeesRecipient = makeAddr("protocolFeesRecipient");

        vm.startPrank(owner);
        node.setNodeOwnerFeeAddress(ownerFeesRecipient);
        node.setAnnualManagementFee(0);
        registry.setProtocolManagementFee(0);
        registry.setProtocolFeeAddress(protocolFeesRecipient);
        vm.stopPrank();

        _seedNode(100 ether);
        assertEq(node.totalAssets(), 100 ether);

        vm.warp(block.timestamp + 365 days);

        vm.prank(owner);
        node.payManagementFees();

        assertEq(asset.balanceOf(address(ownerFeesRecipient)), 0);
        assertEq(asset.balanceOf(address(protocolFeesRecipient)), 0);
        assertEq(node.totalAssets(), 100 ether);
    }

    function test_payManagementFees_1Days() public {
        address ownerFeesRecipient = makeAddr("ownerFeesRecipient");
        address protocolFeesRecipient = makeAddr("protocolFeesRecipient");

        vm.startPrank(owner);
        node.setNodeOwnerFeeAddress(ownerFeesRecipient);
        node.setAnnualManagementFee(0.01e18); // takes 1% of totalAssets
        registry.setProtocolManagementFee(0.2 ether); // takes 20% of annualManagementFee
        registry.setProtocolFeeAddress(protocolFeesRecipient);
        vm.stopPrank();

        _seedNode(100 ether);
        assertEq(node.totalAssets(), 100 ether);

        vm.warp(block.timestamp + 1 days);

        vm.prank(owner);
        uint256 feeForPeriod = node.payManagementFees();

        assertApproxEqAbs(asset.balanceOf(address(ownerFeesRecipient)) * 365, 0.8 ether, 100);
        assertApproxEqAbs(asset.balanceOf(address(protocolFeesRecipient)) * 365, 0.2 ether, 100);
        assertEq(node.totalAssets(), 100 ether - feeForPeriod);
    }

    function test_payManagementFees_revert_NotEnoughAssets() public {
        _seedNode(100 ether);

        vm.prank(rebalancer);
        router4626.invest(address(node), address(vault));

        address ownerFeesRecipient = makeAddr("ownerFeesRecipient");
        vm.startPrank(owner);
        node.setAnnualManagementFee(0.2e18);
        node.setNodeOwnerFeeAddress(ownerFeesRecipient);

        vm.warp(block.timestamp + 365 days);

        vm.expectRevert(
            abi.encodeWithSelector(
                ErrorsLib.NotEnoughAssetsToPayFees.selector,
                20 ether, // expected fee amount
                10 ether // actual balance
            )
        );

        node.payManagementFees();
    }

    function test_payManagementFees_revert_NotOwnerOrRebalancer() public {
        vm.prank(randomUser);
        vm.expectRevert(); // Will revert due to onlyOwnerOrRebalancer modifier
        node.payManagementFees();
    }

    function test_payManagementFees_revert_DuringRebalance() public {
        // Start a rebalance
        vm.warp(block.timestamp + 1 days);
        vm.prank(rebalancer);
        node.startRebalance();

        // Try to pay fees during rebalance
        vm.prank(owner);
        vm.expectRevert(); // Will revert due to onlyWhenNotRebalancing modifier
        node.payManagementFees();
    }

    function test_payManagementFees_NoFeesIfZeroAssets() public {
        address ownerFeesRecipient = makeAddr("ownerFeesRecipient");
        address protocolFeesRecipient = makeAddr("protocolFeesRecipient");

        vm.startPrank(owner);
        node.setNodeOwnerFeeAddress(ownerFeesRecipient);
        node.setAnnualManagementFee(0.01e18); // 1% annual fee
        registry.setProtocolManagementFee(0.2e18); // 20% of management fee
        registry.setProtocolFeeAddress(protocolFeesRecipient);
        vm.stopPrank();
        // Ensure no assets in node
        assertEq(node.totalAssets(), 0);

        vm.warp(block.timestamp + 1 days);

        vm.prank(owner);
        uint256 feesPaid = node.payManagementFees();

        assertEq(feesPaid, 0);
    }

    function test_payManagementFees_PartialYear() public {
        address ownerFeesRecipient = makeAddr("ownerFeesRecipient");
        address protocolFeesRecipient = makeAddr("protocolFeesRecipient");

        vm.startPrank(owner);
        node.setNodeOwnerFeeAddress(ownerFeesRecipient);
        node.setAnnualManagementFee(0.01e18); // 1% annual fee
        registry.setProtocolManagementFee(0.2e18); // 20% of management fee
        registry.setProtocolFeeAddress(protocolFeesRecipient);
        vm.stopPrank();

        _seedNode(100 ether);

        // Warp 6 months into the future
        vm.warp(block.timestamp + 182.5 days);

        vm.prank(owner);
        uint256 feesPaid = node.payManagementFees();

        // Should be approximately 0.5 ether (half of 1% of 100 ether)
        assertApproxEqAbs(feesPaid, 0.5 ether, 0.01 ether);
        assertApproxEqAbs(asset.balanceOf(ownerFeesRecipient), 0.4 ether, 0.01 ether); // 80% of fees
        assertApproxEqAbs(asset.balanceOf(protocolFeesRecipient), 0.1 ether, 0.01 ether); // 20% of fees
    }

    function test_payManagementFees_MultiplePeriods() public {
        address ownerFeesRecipient = makeAddr("ownerFeesRecipient");
        address protocolFeesRecipient = makeAddr("protocolFeesRecipient");

        vm.startPrank(owner);
        node.setNodeOwnerFeeAddress(ownerFeesRecipient);
        node.setAnnualManagementFee(0.01e18); // 1% annual fee
        registry.setProtocolManagementFee(0.2e18); // 20% of management fee
        registry.setProtocolFeeAddress(protocolFeesRecipient);
        vm.stopPrank();

        _seedNode(100 ether);

        // First period - 6 months
        vm.warp(block.timestamp + 182.5 days);
        vm.prank(owner);
        uint256 firstFeesPaid = node.payManagementFees();

        // Second period - 3 months
        vm.warp(block.timestamp + 91.25 days);
        vm.prank(owner);
        uint256 secondFeesPaid = node.payManagementFees();

        // First period should be ~0.5 ether, second should be ~0.25 ether
        assertApproxEqAbs(firstFeesPaid, 0.5 ether, 0.01 ether);
        assertApproxEqAbs(secondFeesPaid, 0.25 ether, 0.01 ether);
    }

    function test_payManagementFees_UpdatesTotalAssets() public {
        address ownerFeesRecipient = makeAddr("ownerFeesRecipient");
        address protocolFeesRecipient = makeAddr("protocolFeesRecipient");

        vm.startPrank(owner);
        node.setNodeOwnerFeeAddress(ownerFeesRecipient);
        node.setAnnualManagementFee(0.01e18); // 1% annual fee
        registry.setProtocolManagementFee(0.2e18); // 20% of management fee
        registry.setProtocolFeeAddress(protocolFeesRecipient);
        vm.stopPrank();

        _seedNode(100 ether);
        uint256 initialTotalAssets = node.totalAssets();

        vm.warp(block.timestamp + 365 days);

        vm.prank(owner);
        uint256 feesPaid = node.payManagementFees();

        assertEq(node.totalAssets(), initialTotalAssets - feesPaid);
    }

    function test_payManagementFees_revert_NoFeeAddressSet() public {
        _seedNode(100 ether);

        vm.warp(block.timestamp + 365 days);

        vm.prank(owner);
        vm.expectRevert(ErrorsLib.ZeroAddress.selector);
        node.payManagementFees();
    }

    function test_subtractProtocolExecutionFee() public {
        // Seed the node with initial assets
        _seedNode(100 ether);
        uint256 initialTotalAssets = node.totalAssets();
        uint256 executionFee = 0.1 ether;

        // Mock the protocol fee address
        address protocolFeeAddress = makeAddr("protocolFeeAddress");
        vm.prank(owner);
        registry.setProtocolFeeAddress(protocolFeeAddress);

        // Call subtractProtocolExecutionFee as router
        vm.prank(address(router4626));
        node.subtractProtocolExecutionFee(executionFee);

        // Verify fee was transferred and total assets was updated
        assertEq(asset.balanceOf(protocolFeeAddress), executionFee);
        assertEq(node.totalAssets(), initialTotalAssets - executionFee);
    }

    function test_subtractProtocolExecutionFee_revert_NotRouter() public {
        vm.expectRevert(ErrorsLib.InvalidSender.selector);
        node.subtractProtocolExecutionFee(0.1 ether);
    }

    function test_updateTotalAssets() public {
        _seedNode(100 ether);

        // Mock quoter response
        uint256 expectedTotalAssets = 120 ether;
        vm.mockCall(
            address(quoter),
            abi.encodeWithSelector(IQuoter.getTotalAssets.selector, address(node)),
            abi.encode(expectedTotalAssets)
        );

        vm.prank(rebalancer);
        node.updateTotalAssets();

        assertEq(node.totalAssets(), expectedTotalAssets);
    }

    function test_updateTotalAssets_revert_NotRebalancer() public {
        vm.expectRevert(ErrorsLib.InvalidSender.selector);
        node.updateTotalAssets();
    }

    function test_fulfillRedeemFromReserve() public {
        deal(address(asset), address(user), 100 ether);
        _userDeposits(user, 100 ether);

        vm.prank(user);
        node.approve(address(node), 50 ether);
        node.requestRedeem(50 ether, user, user);

        vm.prank(rebalancer);
        node.fulfillRedeemFromReserve(user);

        assertEq(node.balanceOf(user), 50 ether);
        assertEq(node.totalAssets(), 50 ether);
        assertEq(node.totalSupply(), node.convertToShares(50 ether));

        assertEq(asset.balanceOf(address(escrow)), 50 ether);
        assertEq(node.claimableRedeemRequest(0, user), 50 ether);
    }

    function test_fulfillRedeemFromReserve_revert_NoPendingRedeemRequest() public {
        vm.prank(rebalancer);
        vm.expectRevert(ErrorsLib.NoPendingRedeemRequest.selector);
        node.fulfillRedeemFromReserve(user);
    }

    function test_fulfillRedeemFromReserve_revert_ExceedsAvailableReserve() public {
        deal(address(asset), address(user), 100 ether);
        _userDeposits(user, 100 ether);

        vm.prank(rebalancer);
        uint256 investedAssets = router4626.invest(address(node), address(vault));
        uint256 remainingReserve = node.totalAssets() - investedAssets;

        assertGt(50 ether, remainingReserve);

        vm.prank(user);
        node.approve(address(node), 50 ether);
        node.requestRedeem(50 ether, user, user);

        vm.prank(rebalancer);
        vm.expectRevert(ErrorsLib.ExceedsAvailableReserve.selector);
        node.fulfillRedeemFromReserve(user);
    }

    function test_fulfillRedeemFromReserve_revert_onlyRebalancer() public {
        vm.prank(randomUser);
        vm.expectRevert(ErrorsLib.InvalidSender.selector);
        node.fulfillRedeemFromReserve(user);
    }

    function test_fulfillRedeemFromReserve_revert_onlyWhenRebalancing() public {
        vm.warp(block.timestamp + 1 days);

        vm.prank(rebalancer);
        vm.expectRevert(ErrorsLib.RebalanceWindowClosed.selector);
        node.fulfillRedeemFromReserve(user);
    }

    function test_fulfilRedeemBatch_fromReserve() public {
        _seedNode(1_000_000 ether);

        address[] memory components = node.getComponents();
        address[] memory users = new address[](2);
        users[0] = address(user);
        users[1] = address(user2);

        vm.prank(owner);
        node.setLiquidationQueue(components);

        vm.startPrank(user);
        asset.approve(address(node), 100 ether);
        node.deposit(100 ether, user);
        vm.stopPrank();

        vm.startPrank(user2);
        asset.approve(address(node), 100 ether);
        node.deposit(100 ether, user2);
        vm.stopPrank();

        vm.startPrank(rebalancer);
        router4626.invest(address(node), address(vault));

        vm.startPrank(user);
        node.approve(address(node), node.balanceOf(user));
        node.requestRedeem(node.balanceOf(user), user, user);
        vm.stopPrank();

        vm.startPrank(user2);
        node.approve(address(node), node.balanceOf(user2));
        node.requestRedeem(node.balanceOf(user2), user2, user2);
        vm.stopPrank();

        console2.log(node.pendingRedeemRequest(0, user));
        console2.log(node.pendingRedeemRequest(0, user2));

        vm.startPrank(rebalancer);
        node.fulfillRedeemBatch(users);

        assertEq(node.balanceOf(user), 0);
        assertEq(node.balanceOf(user2), 0);

        assertEq(node.totalAssets(), 1_000_000 ether);
        assertEq(node.totalSupply(), node.convertToShares(1_000_000 ether));

        assertEq(asset.balanceOf(address(escrow)), 200 ether);
        assertEq(node.claimableRedeemRequest(0, user), 100 ether);
        assertEq(node.claimableRedeemRequest(0, user2), 100 ether);
    }

    function test_fulfilRedeemBatch_fromReserve_revert_onlyRebalancer() public {
        address[] memory users = new address[](2);
        users[0] = address(user);
        users[1] = address(user2);

        vm.prank(randomUser);
        vm.expectRevert(ErrorsLib.InvalidSender.selector);
        node.fulfillRedeemBatch(users);
    }

    function test_fulfilRedeemBatch_fromReserve_revert_onlyWhenRebalancing() public {
        address[] memory users = new address[](2);
        users[0] = address(user);
        users[1] = address(user2);
        vm.warp(block.timestamp + 1 days);

        vm.prank(rebalancer);
        vm.expectRevert(ErrorsLib.RebalanceWindowClosed.selector);
        node.fulfillRedeemBatch(users);
    }

    function test_finalizeRedemption() public {
        _seedNode(100 ether);

        vm.startPrank(user);
        asset.approve(address(node), 100 ether);
        node.deposit(100 ether, user);
        uint256 sharesToRedeem = node.convertToShares(50 ether);
        node.approve(address(node), sharesToRedeem);
        node.requestRedeem(sharesToRedeem, user, user);
        vm.stopPrank();

        uint256 totalAssetsBefore = node.totalAssets();
        uint256 cacheTotalAssetsBefore = Node(address(node)).cacheTotalAssets();
        uint256 sharesAtEscowBefore = node.balanceOf(address(escrow));

        (uint256 pendingBefore, uint256 claimableBefore, uint256 claimableAssetsBefore, uint256 sharesAdjustedBefore) =
            node.getRequestState(user);

        vm.prank(address(router4626));
        node.finalizeRedemption(user, 50 ether, sharesToRedeem, sharesToRedeem);

        (uint256 pendingAfter, uint256 claimableAfter, uint256 claimableAssetsAfter, uint256 sharesAdjustedAfter) =
            node.getRequestState(user);

        // assert vault state and variables are correctly updated
        assertEq(node.sharesExiting(), 0);
        assertEq(node.totalAssets(), totalAssetsBefore - 50 ether);
        assertEq(Node(address(node)).cacheTotalAssets(), cacheTotalAssetsBefore - 50 ether);
        assertEq(node.balanceOf(address(escrow)), sharesAtEscowBefore - sharesToRedeem);

        // assert request state is correctly updated
        assertEq(pendingAfter, pendingBefore - sharesToRedeem);
        assertEq(claimableAfter, claimableBefore + sharesToRedeem);
        assertEq(claimableAssetsAfter, claimableAssetsBefore + 50 ether);
        assertEq(sharesAdjustedAfter, sharesAdjustedBefore - sharesToRedeem);
    }

    // ERC-7540 FUNCTIONS

    function test_requestRedeem() public {
        vm.startPrank(user);
        asset.approve(address(node), 100 ether);
        node.deposit(100 ether, user);
        uint256 shares = node.balanceOf(address(user)) / 10;
        node.approve(address(node), shares);
        node.requestRedeem(shares, user, user);
        vm.stopPrank();

        assertEq(node.pendingRedeemRequest(0, user), shares);
    }

    function test_requestRedeem_revert_InsufficientBalance() public {
        vm.startPrank(user);
        vm.expectRevert(ErrorsLib.InsufficientBalance.selector);
        node.requestRedeem(1 ether, user, user);
        vm.stopPrank();
    }

    function test_requestRedeem_revert_ZeroAmount() public {
        vm.startPrank(user);
        vm.expectRevert(ErrorsLib.ZeroAmount.selector);
        node.requestRedeem(0, user, user);
        vm.stopPrank();
    }

    function test_requestRedeem_updates_requestState() public {
        vm.startPrank(user);
        asset.approve(address(node), 100 ether);
        node.deposit(100 ether, user);
        uint256 shares = node.balanceOf(address(user)) / 10;

        uint256 pending;
        uint256 claimable;
        uint256 claimableAssets;
        uint256 sharesAdjusted;

        (pending, claimable, claimableAssets, sharesAdjusted) = node.getRequestState(user);

        assertEq(pending, 0);
        assertEq(claimable, 0);
        assertEq(claimableAssets, 0);
        assertEq(sharesAdjusted, 0);

        node.approve(address(node), shares);
        node.requestRedeem(shares, user, user);
        vm.stopPrank();

        (pending, claimable, claimableAssets, sharesAdjusted) = node.getRequestState(user);

        assertEq(pending, shares);
        assertEq(claimable, 0);
        assertEq(claimableAssets, 0);
        assertEq(sharesAdjusted, shares); // no swing factor applied
    }

    function test_pendingRedeemRequest() public {
        vm.startPrank(user);
        asset.approve(address(node), 100 ether);
        node.deposit(100 ether, user);
        uint256 shares = node.balanceOf(address(user)) / 10;
        node.approve(address(node), shares);
        node.requestRedeem(shares, user, user);
        vm.stopPrank();

        assertEq(node.pendingRedeemRequest(0, user), shares);
    }

    function test_pendingRedeemRequest_isZero() public view {
        assertEq(node.pendingRedeemRequest(0, user), 0);
    }

    function test_claimableRedeemRequest() public {
        vm.startPrank(user);
        asset.approve(address(node), 100 ether);
        node.deposit(100 ether, user);
        uint256 shares = node.balanceOf(address(user)) / 10;
        node.approve(address(node), shares);
        node.requestRedeem(shares, user, user);
        vm.stopPrank();

        vm.prank(rebalancer);
        node.fulfillRedeemFromReserve(user);

        assertEq(node.claimableRedeemRequest(0, user), shares);
    }

    function test_claimableRedeemRequest_isZero() public view {
        assertEq(node.claimableRedeemRequest(0, user), 0);
    }

    function test_setOperator() public {
        vm.prank(user);
        node.setOperator(address(rebalancer), true);
        assertTrue(node.isOperator(user, address(rebalancer)));
    }

    function test_setOperator_RevertIf_Self() public {
        vm.prank(user);
        vm.expectRevert(ErrorsLib.CannotSetSelfAsOperator.selector);
        node.setOperator(user, true);
    }

    function test_setOperator_EmitEvent() public {
        vm.prank(user);
        vm.expectEmit(true, true, true, true);
        emit IERC7540Operator.OperatorSet(user, address(randomUser), true);
        node.setOperator(address(randomUser), true);
    }

    function test_supportsInterface() public view {
        assertTrue(node.supportsInterface(type(IERC7540Redeem).interfaceId));
        assertTrue(node.supportsInterface(type(IERC7540Operator).interfaceId));
        assertTrue(node.supportsInterface(type(IERC7575).interfaceId));
        assertTrue(node.supportsInterface(type(IERC165).interfaceId));
    }

    function test_supportsInterface_ReturnsFalseForUnsupportedInterface() public view {
        bytes4 unsupportedInterfaceId = 0xffffffff; // An example of an unsupported interface ID
        assertFalse(node.supportsInterface(unsupportedInterfaceId));
    }

    // ERC-4626 FUNCTIONS

    function test_deposit(uint256 assets) public {
        vm.assume(assets < maxDeposit);
        uint256 shares = node.convertToShares(assets);

        deal(address(asset), address(user), assets);
        vm.startPrank(user);
        asset.approve(address(node), assets);
        node.deposit(assets, user);
        vm.stopPrank();

        _verifySuccessfulEntry(user, assets, shares);
    }

    function test_mint(uint256 assets) public {
        vm.assume(assets < maxDeposit);

        uint256 shares = node.convertToShares(assets);
        uint256 expectedShares = node.previewDeposit(assets);
        assertEq(shares, expectedShares);

        deal(address(asset), address(user), assets);
        vm.startPrank(user);
        asset.approve(address(node), assets);
        node.mint(shares, user);
        vm.stopPrank();

        _verifySuccessfulEntry(user, assets, shares);
    }

    function test_withdraw_base(uint256 depositAmount, uint256 seedAmount) public {
        depositAmount = bound(depositAmount, 1, 1e36);
        seedAmount = bound(seedAmount, 1, 1e36);
        _seedNode(seedAmount);

        vm.startPrank(user);
        deal(address(asset), user, depositAmount);
        asset.approve(address(node), depositAmount);
        node.deposit(depositAmount, user);
        uint256 shares = node.balanceOf(user);
        node.approve(address(node), shares);
        node.requestRedeem(shares, user, user);
        vm.stopPrank();

        vm.prank(rebalancer);
        node.fulfillRedeemFromReserve(user);

        uint256 maxWithdraw = node.maxWithdraw(user);
        uint256 maxRedeem = node.maxRedeem(user);

        vm.prank(user);
        uint256 withdrawShares = node.withdraw(maxWithdraw, user, user);

        assertEq(withdrawShares, maxRedeem);
        assertEq(asset.balanceOf(user), maxWithdraw);
        assertEq(node.maxWithdraw(user), 0);
        assertEq(node.maxRedeem(user), 0);

        (uint256 pending, uint256 claimable, uint256 claimableAssets, uint256 sharesAdjusted) =
            node.getRequestState(user);
        assertEq(pending, 0);
        assertEq(claimable, 0);
        assertEq(claimableAssets, 0);
        assertEq(sharesAdjusted, 0);
    }

    function test_withdraw(uint256 depositAmount, uint256 seedAmount, uint256 amountToWithdraw) public {
        depositAmount = bound(depositAmount, 1, 1e36);
        amountToWithdraw = bound(amountToWithdraw, 1, depositAmount);
        seedAmount = bound(seedAmount, 1, 1e36);
        _seedNode(seedAmount);

        vm.startPrank(user);
        deal(address(asset), user, depositAmount);
        asset.approve(address(node), depositAmount);
        uint256 shares = node.deposit(depositAmount, user);
        uint256 sharesToRedeem = node.convertToShares(amountToWithdraw);
        node.approve(address(node), sharesToRedeem);
        node.requestRedeem(sharesToRedeem, user, user);
        vm.stopPrank();

        vm.prank(rebalancer);
        node.fulfillRedeemFromReserve(user);

        vm.prank(user);
        uint256 assetsReceived = node.withdraw(amountToWithdraw, user, user);

        assertEq(assetsReceived, amountToWithdraw);
        assertEq(node.balanceOf(user), shares - sharesToRedeem);
        assertEq(asset.balanceOf(user), amountToWithdraw);
    }

    function test_withdraw_edge_cases() public {
        vm.prank(user);
        vm.expectRevert(ErrorsLib.ZeroAmount.selector);
        node.withdraw(0, user, user);

        vm.prank(user);
        vm.expectRevert(ErrorsLib.InvalidController.selector);
        node.withdraw(1 ether, user, randomUser);

        uint256 depositAmount = 1 ether;
        _seedNode(depositAmount);

        vm.startPrank(user);
        asset.approve(address(node), depositAmount);
        node.deposit(depositAmount, user);
        uint256 shares = node.balanceOf(user);
        node.approve(address(node), shares);
        node.requestRedeem(shares, user, user);
        vm.stopPrank();

        vm.prank(rebalancer);
        node.fulfillRedeemFromReserve(user);

        uint256 maxWithdraw = node.maxWithdraw(user);

        // try to withdraw more than available
        vm.prank(user);
        vm.expectRevert(ErrorsLib.ExceedsMaxWithdraw.selector);
        node.withdraw(maxWithdraw + 1, user, user);
    }

    function test_redeem(uint256 depositAmount, uint256 sharesToRedeem, uint256 seedAmount) public {
        depositAmount = bound(depositAmount, 1, 1e36);
        sharesToRedeem = bound(sharesToRedeem, 1, depositAmount);
        seedAmount = bound(seedAmount, 1, 1e36);
        _seedNode(seedAmount);

        vm.startPrank(user);
        deal(address(asset), user, depositAmount);
        asset.approve(address(node), depositAmount);
        node.deposit(depositAmount, user);
        uint256 shares = node.balanceOf(user);
        node.approve(address(node), sharesToRedeem);
        node.requestRedeem(sharesToRedeem, user, user);
        vm.stopPrank();

        uint256 expectedAssets = node.convertToAssets(sharesToRedeem);

        vm.prank(rebalancer);
        node.fulfillRedeemFromReserve(user);

        vm.prank(user);
        uint256 assetsReceived = node.redeem(sharesToRedeem, user, user);

        assertEq(assetsReceived, expectedAssets);
        assertEq(node.balanceOf(user), shares - sharesToRedeem);
        assertEq(asset.balanceOf(user), expectedAssets);
    }

    function test_totalAssets(uint256 depositAmount, uint256 seedAmount, uint256 additionalDeposit) public {
        depositAmount = bound(depositAmount, 1, 1e30);
        additionalDeposit = bound(additionalDeposit, 1, 1e36 - depositAmount);
        seedAmount = bound(seedAmount, 1, 1e36);

        assertEq(node.totalAssets(), 0);

        _seedNode(seedAmount);

        assertEq(node.totalAssets(), seedAmount);

        vm.startPrank(user);
        deal(address(asset), user, depositAmount + additionalDeposit);
        asset.approve(address(node), type(uint256).max);
        node.deposit(depositAmount, user);
        vm.stopPrank();

        assertEq(node.totalAssets(), depositAmount + seedAmount);

        vm.prank(rebalancer);
        node.updateTotalAssets();

        assertEq(node.totalAssets(), depositAmount + seedAmount);

        vm.prank(user);
        node.deposit(additionalDeposit, user);

        assertEq(node.totalAssets(), depositAmount + seedAmount + additionalDeposit);
    }

    function test_convertToShares() public {
        assertEq(node.totalAssets(), 0);
        assertEq(node.totalSupply(), 0);
        assertEq(node.convertToShares(1e18), 1e18);

        vm.startPrank(user);
        asset.approve(address(node), 100 ether);
        node.deposit(100 ether, user);
        vm.stopPrank();

        assertEq(node.convertToShares(1 ether), 1 ether);

        deal(address(asset), address(node), 200 ether);

        vm.prank(rebalancer);
        node.updateTotalAssets();
        assertEq(node.convertToShares(2 ether), 1 ether);
    }

    function test_convertToAssets() public {
        assertEq(node.totalAssets(), 0);
        assertEq(node.totalSupply(), 0);
        assertEq(node.convertToAssets(1e18), 1e18);

        vm.startPrank(user);
        asset.approve(address(node), 100 ether);
        node.deposit(100 ether, user);
        vm.stopPrank();

        assertEq(node.convertToAssets(1 ether), 1 ether);

        deal(address(asset), address(node), 200 ether);
        vm.prank(rebalancer);
        node.updateTotalAssets();
        assertEq(node.convertToAssets(1 ether), 2 ether - 1); // minus 1 to account for rounding
    }

    function test_maxDeposit() public {
        assertEq(node.maxDeposit(user), maxDeposit);

        vm.warp(block.timestamp + 25 hours);
        assertEq(node.maxDeposit(user), 0);
    }

    function test_maxMint() public {
        assertEq(node.maxMint(user), maxDeposit);

        vm.warp(block.timestamp + 25 hours);
        assertEq(node.maxMint(user), 0);
    }

    function test_previewDeposit(uint256 amount) public {
        assertEq(node.convertToShares(amount), node.previewDeposit(amount));
    }

    function test_previewMint(uint256 amount) public {
        assertEq(node.convertToAssets(amount), node.previewMint(amount));
    }

    function test_previewWithdraw() public {
        vm.expectRevert();
        node.previewWithdraw(1);
    }

    function test_previewRedeem() public {
        vm.expectRevert();
        node.previewRedeem(1);
    }

    // VIEW FUNCTIONS

    function test_getRequestState(uint256 depositAmount, uint256 seedAmount, uint256 sharesToRedeem) public {
        depositAmount = bound(depositAmount, 1, 1e36);
        sharesToRedeem = bound(depositAmount, 1, depositAmount);
        seedAmount = bound(seedAmount, 1, 1e36);
        _seedNode(depositAmount);

        vm.startPrank(user);
        deal(address(asset), user, depositAmount);
        asset.approve(address(node), depositAmount);
        node.deposit(depositAmount, user);
        uint256 shares = node.balanceOf(user);
        node.approve(address(node), sharesToRedeem);
        node.requestRedeem(sharesToRedeem, user, user);
        vm.stopPrank();

        (uint256 pending, uint256 claimable, uint256 claimableAssets, uint256 sharesAdjusted) =
            node.getRequestState(user);
        assertEq(pending, sharesToRedeem);
        assertEq(claimable, 0);
        assertEq(claimableAssets, 0);
        assertEq(sharesAdjusted, sharesToRedeem);

        vm.prank(rebalancer);
        node.fulfillRedeemFromReserve(user);

        (pending, claimable, claimableAssets, sharesAdjusted) = node.getRequestState(user);
        assertEq(pending, 0);
        assertEq(claimable, sharesToRedeem);
        assertEq(claimableAssets, node.convertToAssets(sharesToRedeem));
        assertEq(sharesAdjusted, 0);
    }

    function test_getLiquidationsQueue() public {
        vm.warp(block.timestamp + 1 days);

        address component1 = makeAddr("component1");
        address component2 = makeAddr("component2");
        address component3 = makeAddr("component3");

        vm.startPrank(owner);
        node.addComponent(component3, ComponentAllocation({targetWeight: 0.3 ether, maxDelta: 0.01 ether}));
        node.addComponent(component2, ComponentAllocation({targetWeight: 0.3 ether, maxDelta: 0.01 ether}));
        node.addComponent(component1, ComponentAllocation({targetWeight: 0.4 ether, maxDelta: 0.01 ether}));
        vm.stopPrank();

        // incorrect component order on purpose
        address[] memory expectedQueue = new address[](3);
        expectedQueue[0] = component1;
        expectedQueue[1] = component3;
        expectedQueue[2] = component2;

        vm.prank(owner);
        node.setLiquidationQueue(expectedQueue);

        address[] memory liquidationQueue = node.getLiquidationsQueue();
        assertEq(liquidationQueue.length, expectedQueue.length);
        for (uint256 i = 0; i < expectedQueue.length; i++) {
            assertEq(liquidationQueue[i], expectedQueue[i]);
        }
    }

    function test_targetReserveRatio(uint256 targetWeight) public {
        /// @todo I can pass any value as targetWeight, maybe cap it in the smart contract to 0-1e18?
        targetWeight = bound(targetWeight, 0.01 ether, 0.99 ether);

        vm.warp(block.timestamp + 1 days);

        vm.startPrank(owner);
        node.updateReserveAllocation(ComponentAllocation({targetWeight: targetWeight, maxDelta: 0.01 ether}));
        node.updateComponentAllocation(
            address(vault), ComponentAllocation({targetWeight: 1e18 - targetWeight, maxDelta: 0.01 ether})
        );
        vm.stopPrank();

        vm.prank(rebalancer);
        node.startRebalance(); // if this runs ratios are validated

        uint256 reserveRatio = node.targetReserveRatio();
        assertEq(reserveRatio, targetWeight);
    }

    function test_getComponents() public {
        vm.warp(block.timestamp + 1 days);

        address component1 = makeAddr("component1");
        address component2 = makeAddr("component2");

        vm.startPrank(owner);
        node.addComponent(component1, ComponentAllocation({targetWeight: 0.5 ether, maxDelta: 0.01 ether}));
        node.addComponent(component2, ComponentAllocation({targetWeight: 0.5 ether, maxDelta: 0.01 ether}));
        vm.stopPrank();

        address[] memory components = node.getComponents();
        assertEq(components.length, 3); // there's an extra component defined in the base test
        assertEq(components[1], component1);
        assertEq(components[2], component2);
    }

<<<<<<< HEAD
    function test_getComponentRatio(uint256 weight) public {
        vm.warp(block.timestamp + 1 days);
=======
    function test_getSharesExiting() public {}

    function test_targetReserveRatio() public {}
>>>>>>> 07e62194

        address component = makeAddr("component");
        ComponentAllocation memory allocation = ComponentAllocation({targetWeight: weight, maxDelta: 0.01 ether});

        vm.prank(owner);
        node.addComponent(component, allocation);

        uint256 componentRatio = node.getComponentRatio(component);
        assertEq(componentRatio, allocation.targetWeight);
    }

    function test_isComponent() public {
        address randomAddress = makeAddr("random");
        assertFalse(node.isComponent(randomAddress));

        vm.warp(block.timestamp + 1 days);

        vm.prank(owner);
        node.addComponent(testComponent, ComponentAllocation({targetWeight: 0.5 ether, maxDelta: 0.01 ether}));
        assertTrue(node.isComponent(testComponent));
    }

    function test_getMaxDelta(uint256 amount) public {
        vm.warp(block.timestamp + 2 days);

        ComponentAllocation memory allocation = ComponentAllocation({targetWeight: 0.5 ether, maxDelta: amount});

        vm.prank(owner);
        node.addComponent(testComponent, allocation);

        uint256 maxDelta = node.getMaxDelta(testComponent);
        assertEq(maxDelta, amount);
        assertEq(maxDelta, allocation.maxDelta);
    }

    function test_isCacheValid() public view {
        assertEq(block.timestamp, node.lastRebalance());
        assertEq(node.isCacheValid(), true);
    }

    function test_isCacheValid_isFalse() public {
        uint256 lastRebalance = node.lastRebalance();
        vm.warp(block.timestamp + lastRebalance + 1);
        assertFalse(node.isCacheValid());
    }

    // INTERNAL FUNCTIONS
    function test_fulfillRedeemFromReserve_internal() public {}

    function test_finalizeRedemption_internal() public {}

    function test_validateController() public {}

    function test_setReserveAllocation() public {}

    function test_setRouters() public {}

    // the test below should cover that
    //function test_setInitialComponents() public {}

    function test_componentAllocationAndValidation(uint64 comp1, uint64 comp2) public {
        vm.assume(uint256(comp1) + uint256(comp2) < 1e18);
        uint256 reserve = 1e18 - uint256(comp1) - uint256(comp2);
        ComponentAllocation[] memory allocations = new ComponentAllocation[](2);
        allocations[0] = ComponentAllocation({targetWeight: comp1, maxDelta: 0.01 ether});
        allocations[1] = ComponentAllocation({targetWeight: comp2, maxDelta: 0.01 ether});
        ComponentAllocation memory reserveAllocation =
            ComponentAllocation({targetWeight: reserve, maxDelta: 0.01 ether});

        address[] memory routers = new address[](1);
        routers[0] = testRouter;

        address[] memory components = new address[](2);
        components[0] = testComponent;
        components[1] = testComponent2;

        Node node = new Node(
            address(testRegistry),
            "Test Node",
            "TNODE",
            testAsset,
            owner,
            routers,
            components,
            allocations,
            reserveAllocation
        );
    }

    function test_validateComponentRatios_revert_invalidComponentRatios() public {
        ComponentAllocation[] memory invalidAllocation = new ComponentAllocation[](1);
        invalidAllocation[0] = ComponentAllocation({targetWeight: 0.2 ether, maxDelta: 0.01 ether});

        address[] memory routers = new address[](1);
        routers[0] = testRouter;

        vm.expectRevert(ErrorsLib.InvalidComponentRatios.selector);

        new Node(
            address(testRegistry),
            "Test Node",
            "TNODE",
            testAsset,
            owner,
            routers,
            _toArray(testComponent),
            invalidAllocation,
            ComponentAllocation({targetWeight: 0.1 ether, maxDelta: 0.01 ether})
        );

        invalidAllocation[0] = ComponentAllocation({targetWeight: 1.2 ether, maxDelta: 0.01 ether});

        vm.expectRevert(ErrorsLib.InvalidComponentRatios.selector);
        new Node(
            address(testRegistry),
            "Test Node",
            "TNODE",
            testAsset,
            owner,
            routers,
            _toArray(testComponent),
            invalidAllocation,
            ComponentAllocation({targetWeight: 0.1 ether, maxDelta: 0.01 ether})
        );
    }

    function test_calculateSharesAfterSwingPricing() public {}

    function test_onDepositClaimable(uint256 depositAmount) public {
        address controller = makeAddr("controller");
        uint256 sharesToMint = node.convertToShares(depositAmount);

        vm.expectEmit(true, true, true, true);
        emit EventsLib.DepositClaimable(controller, 0, depositAmount, sharesToMint);
        node.onDepositClaimable(controller, depositAmount, sharesToMint);
    }

    function test_onRedeemClaimable(uint256 redeemAmount) public {
        address controller = makeAddr("controller");
        uint256 sharesToRedeem = node.convertToShares(redeemAmount);

        vm.expectEmit(true, true, true, true);
        emit EventsLib.RedeemClaimable(controller, 0, redeemAmount, sharesToRedeem);
        node.onRedeemClaimable(controller, redeemAmount, sharesToRedeem);
    }

    // HELPER FUNCTIONS
    function _verifySuccessfulEntry(address user, uint256 assets, uint256 shares) internal view {
        assertEq(asset.balanceOf(address(node)), assets);
        assertEq(asset.balanceOf(user), 0);
        assertEq(node.balanceOf(user), shares);
        assertEq(asset.balanceOf(address(escrow)), 0);
    }
}<|MERGE_RESOLUTION|>--- conflicted
+++ resolved
@@ -1748,6 +1748,10 @@
         assertEq(reserveRatio, targetWeight);
     }
 
+    function test_getSharesExiting() public {}
+
+    function test_targetReserveRatio() public {}
+    
     function test_getComponents() public {
         vm.warp(block.timestamp + 1 days);
 
@@ -1763,16 +1767,11 @@
         assertEq(components.length, 3); // there's an extra component defined in the base test
         assertEq(components[1], component1);
         assertEq(components[2], component2);
-    }
-
-<<<<<<< HEAD
+    }    
+    
     function test_getComponentRatio(uint256 weight) public {
-        vm.warp(block.timestamp + 1 days);
-=======
-    function test_getSharesExiting() public {}
-
-    function test_targetReserveRatio() public {}
->>>>>>> 07e62194
+        vm.warp(block.timestamp + 1 days);    
+
 
         address component = makeAddr("component");
         ComponentAllocation memory allocation = ComponentAllocation({targetWeight: weight, maxDelta: 0.01 ether});
