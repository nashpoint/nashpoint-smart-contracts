--- conflicted
+++ resolved
@@ -181,46 +181,6 @@
         manager.fulfillDepositRequest(controller, 50, 50);
     }
 
-<<<<<<< HEAD
-    
-=======
-
-    function test_fulfillRedeemRequest() public {
-        // Setup initial request
-        vm.prank(address(node));
-        manager.requestRedeem(100, controller);
-
-        // Setup node mock expectations
-        vm.mockCall(
-            address(node),
-            abi.encodeWithSelector(bytes4(keccak256("burn(address,uint256)"))),
-            abi.encode()
-        );
-        vm.mockCall(
-            address(node),
-            abi.encodeWithSelector(bytes4(keccak256("onRedeemClaimable(address,uint128,uint128)"))),
-            abi.encode()
-        );
-
-        // Test fulfillment
-        vm.prank(rebalancer);
-        manager.fulfillRedeemRequest(controller, 50, 50);
-
-        // Verify state changes
-        (
-            uint128 maxMint,
-            uint128 maxWithdraw,
-            uint256 depositPrice,
-            uint256 redeemPrice,
-            uint128 pendingDepositRequest,
-            uint128 pendingRedeemRequest
-    ) = manager.queueStates(controller);
-
-        assertEq(pendingRedeemRequest, 50);
-        assertEq(maxWithdraw, 50);
-        assertEq(redeemPrice, 1 ether);
-    }
->>>>>>> 5a498bb7
 
     function test_fulfillRedeemRequest_revert_NotRebalancer() public {
         vm.prank(randomUser);
